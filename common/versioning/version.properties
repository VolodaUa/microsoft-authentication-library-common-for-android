--- conflicted
+++ resolved
@@ -1,10 +1,4 @@
-<<<<<<< HEAD
-#Thu Aug 02 12:03:16 PDT 2018
+#Fri Dec 18 21:33:51 UTC 2020
 versionName=3.0.8
 versionCode=1
-=======
-#Fri Dec 18 21:33:51 UTC 2020
-versionName=3.0.7
-versionCode=1
-latestPatchVersion=81
->>>>>>> 40eef4a2
+latestPatchVersion=81