--- conflicted
+++ resolved
@@ -1,9 +1,4 @@
-<<<<<<< HEAD
-#Fri Mar 05 20:06:07 UTC 2021
+#Fri Feb 19 20:58:44 UTC 2021
 versionName=3.2.0
-=======
-#Fri Feb 19 20:58:44 UTC 2021
-versionName=3.1.2
->>>>>>> 4bb7dd45
 versionCode=1
 latestPatchVersion=151