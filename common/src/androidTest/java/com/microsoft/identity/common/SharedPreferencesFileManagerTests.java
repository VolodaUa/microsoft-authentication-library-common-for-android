--- conflicted
+++ resolved
@@ -29,13 +29,10 @@
 import androidx.test.core.app.ApplicationProvider;
 
 import com.microsoft.identity.common.adal.internal.AndroidSecretKeyEnabledHelper;
-<<<<<<< HEAD
 import com.microsoft.identity.common.crypto.AndroidAuthSdkStorageEncryptionManager;
-=======
 import com.microsoft.identity.common.adal.internal.cache.IStorageHelper;
 import com.microsoft.identity.common.adal.internal.cache.StorageHelper;
 import com.microsoft.identity.common.internal.cache.ISharedPreferencesFileManager;
->>>>>>> 6f840976
 import com.microsoft.identity.common.internal.cache.SharedPreferencesFileManager;
 import com.microsoft.identity.common.java.util.ported.Predicate;
 
@@ -103,8 +100,6 @@
     }
 
     @Test
-<<<<<<< HEAD
-=======
     public void testGetSharedPreferences() throws Exception {
         Field f = SharedPreferencesFileManager.class.getDeclaredField("mStorageHelper");
         f.setAccessible(true);
@@ -177,7 +172,6 @@
     }
 
     @Test
->>>>>>> 6f840976
     public void testGetAll() {
         String[] testKeys = {"1", "2", "3"};
         String[] testValues = {"a", "b", "c"};
