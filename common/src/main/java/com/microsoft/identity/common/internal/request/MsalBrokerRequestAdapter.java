--- conflicted
+++ resolved
@@ -233,7 +233,6 @@
     }
 
     /**
-<<<<<<< HEAD
      * Create the request bundle for IMicrosoftAuthService.hello().
      * @param parameters AcquireTokenSilentOperationParameters
      * @return request bundle
@@ -249,7 +248,9 @@
         }
 
         return requestBundle;
-=======
+    }
+
+    /**
      * Helper method to get redirect uri from parameters, calculates from package signature if not available.
      */
     private String getRedirectUri(@NonNull OperationParameters parameters) {
@@ -260,6 +261,5 @@
             );
         }
         return parameters.getRedirectUri();
->>>>>>> 15b11e6b
     }
 }