--- conflicted
+++ resolved
@@ -64,20 +64,10 @@
      * @param idToken
      * @return
      */
-<<<<<<< HEAD
     public static AzureActiveDirectoryAccount create(@NonNull final IDToken idToken,
                                                      @NonNull final ClientInfo clientInfo) {
-        final String uid = clientInfo.getUid();
-        final String uTid = clientInfo.getUtid();
-=======
-    public static AzureActiveDirectoryAccount create(final IDToken idToken, ClientInfo clientInfo) {
         final String methodName = "create";
         Logger.entering(TAG, methodName, idToken, clientInfo);
-
-        if (null == clientInfo) {
-            throw new IllegalArgumentException("ClientInfo cannot be null");
-        }
->>>>>>> 68ceb9cd
 
         final String uid = clientInfo.getUid();
         final String uTid = clientInfo.getUtid();
