//  Copyright (c) Microsoft Corporation.
//  All rights reserved.
//
//  This code is licensed under the MIT License.
//
//  Permission is hereby granted, free of charge, to any person obtaining a copy
//  of this software and associated documentation files(the "Software"), to deal
//  in the Software without restriction, including without limitation the rights
//  to use, copy, modify, merge, publish, distribute, sublicense, and / or sell
//  copies of the Software, and to permit persons to whom the Software is
//  furnished to do so, subject to the following conditions :
//
//  The above copyright notice and this permission notice shall be included in
//  all copies or substantial portions of the Software.
//
//  THE SOFTWARE IS PROVIDED "AS IS", WITHOUT WARRANTY OF ANY KIND, EXPRESS OR
//  IMPLIED, INCLUDING BUT NOT LIMITED TO THE WARRANTIES OF MERCHANTABILITY,
//  FITNESS FOR A PARTICULAR PURPOSE AND NONINFRINGEMENT. IN NO EVENT SHALL THE
//  AUTHORS OR COPYRIGHT HOLDERS BE LIABLE FOR ANY CLAIM, DAMAGES OR OTHER
//  LIABILITY, WHETHER IN AN ACTION OF CONTRACT, TORT OR OTHERWISE, ARISING FROM,
//  OUT OF OR IN CONNECTION WITH THE SOFTWARE OR THE USE OR OTHER DEALINGS IN
//  THE SOFTWARE.
package com.microsoft.identity.common.internal.request;

import androidx.annotation.Nullable;

import com.microsoft.identity.common.exception.ArgumentException;
import com.microsoft.identity.common.internal.dto.RefreshTokenRecord;
import com.microsoft.identity.common.internal.logging.Logger;
import com.microsoft.identity.common.internal.providers.microsoft.azureactivedirectory.AzureActiveDirectory;
import com.microsoft.identity.common.internal.providers.microsoft.azureactivedirectory.AzureActiveDirectoryCloud;

import java.io.IOException;

public class AcquireTokenSilentOperationParameters extends OperationParameters {

    private final static String TAG = AcquireTokenSilentOperationParameters.class.getSimpleName();

    private static final Object sLock = new Object();

<<<<<<< HEAD
    private RefreshTokenRecord mRefreshToken;
=======
    private transient RefreshTokenRecord mRefreshToken;
>>>>>>> f48496a2

    public RefreshTokenRecord getRefreshToken() {
        return mRefreshToken;
    }

    public void setRefreshToken(@Nullable final RefreshTokenRecord refreshToken) {
        mRefreshToken = refreshToken;
    }

    @Override
    public void validate() throws ArgumentException {
        super.validate();

        if (mAccount == null) {
            Logger.warn(TAG, "The account set on silent operation parameters is NULL.");
        } else if (!authorityMatchesAccountEnvironment()) {
            throw new ArgumentException(
                    ArgumentException.ACQUIRE_TOKEN_SILENT_OPERATION_NAME,
                    ArgumentException.AUTHORITY_ARGUMENT_NAME,
                    "Authority passed to silent parameters does not match with the cloud associated to the account."
            );
        }
    }

    private boolean authorityMatchesAccountEnvironment() {
        final String methodName = ":authorityMatchesAccountEnvironment";
        try {
            if (!AzureActiveDirectory.isInitialized()) {
                performCloudDiscovery();
            }
            final AzureActiveDirectoryCloud cloud = AzureActiveDirectory.getAzureActiveDirectoryCloudFromHostName(mAccount.getEnvironment());
            return cloud != null && cloud.getPreferredNetworkHostName().equals(getAuthority().getAuthorityURL().getAuthority());
        } catch (IOException e) {
            Logger.error(
                    TAG + methodName,
                    "Unable to perform cloud discovery",
                    e);
            return false;
        }
    }

    private static void performCloudDiscovery() throws IOException {
        final String methodName = ":performCloudDiscovery";
        Logger.verbose(
                TAG + methodName,
                "Performing cloud discovery..."
        );
        synchronized (sLock) {
            AzureActiveDirectory.performCloudDiscovery();
        }
    }

}
<|MERGE_RESOLUTION|>--- conflicted
+++ resolved
@@ -38,11 +38,7 @@
 
     private static final Object sLock = new Object();
 
-<<<<<<< HEAD
-    private RefreshTokenRecord mRefreshToken;
-=======
     private transient RefreshTokenRecord mRefreshToken;
->>>>>>> f48496a2
 
     public RefreshTokenRecord getRefreshToken() {
         return mRefreshToken;
