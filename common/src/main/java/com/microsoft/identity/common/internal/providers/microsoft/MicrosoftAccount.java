--- conflicted
+++ resolved
@@ -42,7 +42,6 @@
 
 public abstract class MicrosoftAccount extends Account {
 
-<<<<<<< HEAD
     private String mDisplayableId; // Legacy Identifier -  UPN (preferred) or Email
     private String mUniqueId; // Legacy Identifier - Object Id (preferred) or Subject
 
@@ -56,23 +55,6 @@
     private String mTenantId; // Tenant Id of the authority that issued the idToken... not necessarily the home tenant of the account
     private String mGivenName;
     private String mFamilyName;
-=======
-    private static final String TAG = MicrosoftAccount.class.getSimpleName();
-
-    protected String mDisplayableId; // Legacy Identifier -  UPN (preferred) or Email
-    protected String mUniqueId; // Legacy Identifier - Object Id (preferred) or Subject
-
-    protected String mName;
-    protected String mIdentityProvider;
-    protected String mUid;
-    protected String mUtid;
-    protected IDToken mIDToken;
-    protected Uri mPasswordChangeUrl;
-    protected Date mPasswordExpiresOn;
-    protected String mTenantId; // Tenant Id of the authority that issued the idToken... not necessarily the home tenant of the account
-    protected String mGivenName;
-    protected String mFamilyName;
->>>>>>> 257955c6
 
     /**
      * Constructor of MicrosoftAccount.
@@ -82,7 +64,6 @@
         Logger.verbose(TAG, "Init: " + TAG);
     }
 
-<<<<<<< HEAD
     /**
      * Constructor of MicrosoftAccount.
      *
@@ -90,13 +71,10 @@
      * @param uid UID of the Microsoft account.
      * @param utid UTID of the Microsoft account.
      */
-    public MicrosoftAccount(final IDToken idToken, String uid, final String utid) {
-=======
     public MicrosoftAccount(@NonNull final IDToken idToken,
                             final String uid,
                             final String utid) {
         Logger.verbose(TAG, "Init: " + TAG);
->>>>>>> 257955c6
         mIDToken = idToken;
         final Map<String, String> claims = idToken.getTokenClaims();
         mUniqueId = getUniqueId(claims);
@@ -150,22 +128,16 @@
         return uniqueId;
     }
 
-<<<<<<< HEAD
     /**
      * @param givenName given name of the Microsoft account.
      */
-=======
->>>>>>> 257955c6
     public void setFirstName(final String givenName) {
         mGivenName = givenName;
     }
 
-<<<<<<< HEAD
     /**
      * @param familyName family name of the Microsoft account.
      */
-=======
->>>>>>> 257955c6
     public void setLastName(final String familyName) {
         mFamilyName = familyName;
     }
