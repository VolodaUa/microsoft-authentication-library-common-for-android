//  Copyright (c) Microsoft Corporation.
//  All rights reserved.
//
//  This code is licensed under the MIT License.
//
//  Permission is hereby granted, free of charge, to any person obtaining a copy
//  of this software and associated documentation files(the "Software"), to deal
//  in the Software without restriction, including without limitation the rights
//  to use, copy, modify, merge, publish, distribute, sublicense, and / or sell
//  copies of the Software, and to permit persons to whom the Software is
//  furnished to do so, subject to the following conditions :
//
//  The above copyright notice and this permission notice shall be included in
//  all copies or substantial portions of the Software.
//
//  THE SOFTWARE IS PROVIDED "AS IS", WITHOUT WARRANTY OF ANY KIND, EXPRESS OR
//  IMPLIED, INCLUDING BUT NOT LIMITED TO THE WARRANTIES OF MERCHANTABILITY,
//  FITNESS FOR A PARTICULAR PURPOSE AND NONINFRINGEMENT. IN NO EVENT SHALL THE
//  AUTHORS OR COPYRIGHT HOLDERS BE LIABLE FOR ANY CLAIM, DAMAGES OR OTHER
//  LIABILITY, WHETHER IN AN ACTION OF CONTRACT, TORT OR OTHERWISE, ARISING FROM,
//  OUT OF OR IN CONNECTION WITH THE SOFTWARE OR THE USE OR OTHER DEALINGS IN
//  THE SOFTWARE.
package com.microsoft.identity.common.internal.result;

import android.accounts.AccountManager;
import android.net.Uri;
import android.os.Bundle;
import android.text.TextUtils;

import androidx.annotation.NonNull;
import androidx.annotation.Nullable;

import com.microsoft.identity.common.adal.internal.ADALError;
import com.microsoft.identity.common.adal.internal.AuthenticationConstants;
import com.microsoft.identity.common.java.constants.OAuth2ErrorCode;
import com.microsoft.identity.common.java.exception.ArgumentException;
import com.microsoft.identity.common.java.exception.BaseException;
import com.microsoft.identity.common.java.exception.ClientException;
import com.microsoft.identity.common.java.exception.ErrorStrings;
import com.microsoft.identity.common.java.exception.IntuneAppProtectionPolicyRequiredException;
import com.microsoft.identity.common.java.exception.ServiceException;
import com.microsoft.identity.common.java.exception.UserCancelException;
import com.microsoft.identity.common.java.result.ILocalAuthenticationResult;
import com.microsoft.identity.common.java.util.SchemaUtil;
import com.microsoft.identity.common.java.dto.IAccountRecord;
import com.microsoft.identity.common.logging.Logger;

import static com.microsoft.identity.common.adal.internal.AuthenticationConstants.Broker.CliTelemInfo.RT_AGE;
import static com.microsoft.identity.common.adal.internal.AuthenticationConstants.Broker.CliTelemInfo.SERVER_ERROR;
import static com.microsoft.identity.common.adal.internal.AuthenticationConstants.Broker.CliTelemInfo.SERVER_SUBERROR;
import static com.microsoft.identity.common.adal.internal.AuthenticationConstants.Broker.CliTelemInfo.SPE_RING;

public class AdalBrokerResultAdapter implements IBrokerResultAdapter {

    private static final String TAG = AdalBrokerResultAdapter.class.getName();

    @Override
    public @NonNull Bundle bundleFromAuthenticationResult(@NonNull final ILocalAuthenticationResult authenticationResult,
                                                          @Nullable final String negotiatedBrokerProtocolVersion) {

        Logger.verbose(TAG, "Constructing success bundle from Authentication Result.");
        final Bundle resultBundle = new Bundle();

        IAccountRecord accountRecord = authenticationResult.getAccountRecord();
        resultBundle.putString(
                AuthenticationConstants.Broker.ACCOUNT_LOGIN_HINT,
                accountRecord.getUsername()
        );
        resultBundle.putString(
                AuthenticationConstants.Broker.ACCOUNT_USERINFO_USERID,
                accountRecord.getLocalAccountId()
        );
        resultBundle.putString(
                AuthenticationConstants.Broker.ACCOUNT_USERINFO_USERID_DISPLAYABLE,
                accountRecord.getUsername()
        );
        resultBundle.putString(
                AuthenticationConstants.Broker.ACCOUNT_USERINFO_GIVEN_NAME,
                accountRecord.getFirstName()
        );
        resultBundle.putString(
                AuthenticationConstants.Broker.ACCOUNT_USERINFO_FAMILY_NAME,
                accountRecord.getFamilyName()
        );
        resultBundle.putString(
                AuthenticationConstants.Broker.ACCOUNT_USERINFO_IDENTITY_PROVIDER,
                SchemaUtil.getIdentityProvider(authenticationResult.getIdToken())
        );
        resultBundle.putString(
                AuthenticationConstants.Broker.ACCOUNT_USERINFO_TENANTID,
                authenticationResult.getTenantId()
        );

        resultBundle.putLong(
                AuthenticationConstants.Broker.ACCOUNT_EXPIREDATE,
                authenticationResult.getExpiresOn().getTime()
        );

        resultBundle.putString(
                AuthenticationConstants.Broker.ACCOUNT_AUTHORITY,
                getAuthority(authenticationResult)
        );

        resultBundle.putString(
                AuthenticationConstants.Broker.ACCOUNT_ACCESS_TOKEN,
                authenticationResult.getAccessToken()
        );

        resultBundle.putString(
                AuthenticationConstants.Broker.ACCOUNT_IDTOKEN,
                authenticationResult.getIdToken()
        );

        resultBundle.putString(
                SPE_RING,
                authenticationResult.getSpeRing()
        );

        resultBundle.putString(
                RT_AGE,
                authenticationResult.getRefreshTokenAge()
        );

        return resultBundle;
    }

    @Override
    public @NonNull Bundle bundleFromBaseException(@NonNull BaseException baseException,
                                                   @Nullable final String negotiatedBrokerProtocolVersion) {

        Logger.verbose(TAG, "Constructing error bundle from exception.");
        final Bundle resultBundle = new Bundle();

        resultBundle.putString(
                AuthenticationConstants.Browser.RESPONSE_ERROR_CODE,
                baseException.getErrorCode()
        );

        resultBundle.putString(
                AuthenticationConstants.Browser.RESPONSE_ERROR_MESSAGE,
                baseException.getMessage()
        );

        // Set the SPE Ring & Client Telemetry info, if avail...
        resultBundle.putString(SPE_RING, baseException.getSpeRing());
        resultBundle.putString(RT_AGE, baseException.getRefreshTokenAge());
        resultBundle.putString(SERVER_ERROR, baseException.getCliTelemErrorCode());
        resultBundle.putString(SERVER_SUBERROR, baseException.getCliTelemSubErrorCode());

        mapExceptionToBundle(resultBundle, baseException);

        return resultBundle;
    }

    @Override
    public @NonNull
    ILocalAuthenticationResult authenticationResultFromBundle(Bundle resultBundle) {
        throw new UnsupportedOperationException();
    }

    @Override
    public @NonNull BaseException getBaseExceptionFromBundle(Bundle resultBundle) {
        throw new UnsupportedOperationException();
    }

    /**
     * Helper method to map and add errors to Adal specific constants.
     */
    private void mapExceptionToBundle(@NonNull final Bundle resultBundle,
                                      @NonNull BaseException exception) {

        if (exception instanceof UserCancelException) {

            Logger.info(TAG, "Setting Bundle result from UserCancelException.");
            setErrorToResultBundle(
                    resultBundle,
                    AccountManager.ERROR_CODE_CANCELED,
                    exception.getMessage());

        } else if (exception instanceof ArgumentException) {

            Logger.info(TAG, "Setting Bundle result from ArgumentException.");
            setErrorToResultBundle(
                    resultBundle,
                    AccountManager.ERROR_CODE_BAD_ARGUMENTS,
                    exception.getMessage()
            );

        } else if (exception instanceof ClientException) {

            setClientExceptionPropertiesToBundle(
                    resultBundle,
                    (ClientException) exception
            );

        } else if (exception instanceof ServiceException) {

            setServiceExceptionPropertiesToBundle(
                    resultBundle,
                    (ServiceException) exception);

        } else {

            Logger.info(TAG, "Setting Bundle result for Unknown Exception/Bad result.");

            setErrorToResultBundle(
                    resultBundle,
                    AccountManager.ERROR_CODE_BAD_REQUEST,
                    exception.getMessage()
            );
        }

    }

    /**
     * Helper method to get result authority.
     */
    private String getAuthority(@NonNull final ILocalAuthenticationResult authenticationResult) {
        final String protocol = "https";
        Uri.Builder builder = new Uri.Builder().scheme(protocol);
        builder.authority(authenticationResult.getAccessTokenRecord().getEnvironment());

        if (!TextUtils.isEmpty(authenticationResult.getTenantId())) {
            builder.appendPath(authenticationResult.getTenantId());
        } else {
            builder.appendPath("common");
        }
        return builder.build().toString();
    }

    private void setClientExceptionPropertiesToBundle(@NonNull final Bundle resultBundle,
                                                      @NonNull final ClientException clientException) {
        Logger.info(TAG, "Setting properties from ClientException.");

        if (ErrorStrings.DEVICE_NETWORK_NOT_AVAILABLE.equalsIgnoreCase(clientException.getErrorCode())) {

            setErrorToResultBundle(
                    resultBundle,
                    AccountManager.ERROR_CODE_NETWORK_ERROR,
                    ADALError.DEVICE_CONNECTION_IS_NOT_AVAILABLE.getDescription()
            );

        } else if (ErrorStrings.NO_NETWORK_CONNECTION_POWER_OPTIMIZATION.equalsIgnoreCase(clientException.getErrorCode())) {

            setErrorToResultBundle(
                    resultBundle,
                    AccountManager.ERROR_CODE_NETWORK_ERROR,
                    ADALError.NO_NETWORK_CONNECTION_POWER_OPTIMIZATION.getDescription()
            );

        } else if (ErrorStrings.IO_ERROR.equalsIgnoreCase(clientException.getErrorCode())) {
            setErrorToResultBundle(
                    resultBundle,
                    AccountManager.ERROR_CODE_NETWORK_ERROR,
                    ADALError.IO_EXCEPTION.getDescription()
            );
        }
    }


    /**
     * Helper method to set Service Exception to Bundle
     */
    @SuppressWarnings("deprecation")
    private void setServiceExceptionPropertiesToBundle(@NonNull final Bundle resultBundle,
                                                       @NonNull final ServiceException serviceException) {

        Logger.info(TAG, "Setting properties from ServiceException.");

        // Silent call in ADAL expects these calls which differs from intercative adal call,
        // so adding values to these constants as well
        resultBundle.putString(AuthenticationConstants.OAuth2.ERROR, serviceException.getErrorCode());
        resultBundle.putString(AuthenticationConstants.OAuth2.ERROR_DESCRIPTION, serviceException.getMessage());
        resultBundle.putString(AuthenticationConstants.OAuth2.SUBERROR, serviceException.getOAuthSubErrorCode());

        if (null != serviceException.getHttpResponseBody()) {
            resultBundle.putSerializable(
                    AuthenticationConstants.OAuth2.HTTP_RESPONSE_BODY,
                    serviceException.getHttpResponseBody()
            );
        }

        if (null != serviceException.getHttpResponseHeaders()) {
            resultBundle.putSerializable(
                    AuthenticationConstants.OAuth2.HTTP_RESPONSE_HEADER,
                    serviceException.getHttpResponseHeaders()
            );
        }
        resultBundle.putInt(
                AuthenticationConstants.OAuth2.HTTP_STATUS_CODE,
                serviceException.getHttpStatusCode()
        );

        if (serviceException instanceof IntuneAppProtectionPolicyRequiredException) {
            setIntuneAppProtectionPropertiesToBundle(
                    resultBundle,
                    (IntuneAppProtectionPolicyRequiredException) serviceException
            );
        }

        //INTERACTION_REQUIRED is marked as deprecated
<<<<<<< HEAD
        if (OAuth2ErrorCode.INVALID_GRANT.equalsIgnoreCase(serviceException.getErrorCode())
                || OAuth2ErrorCode.INTERACTION_REQUIRED.equalsIgnoreCase(serviceException.getErrorCode())
=======
        if (com.microsoft.identity.common.java.AuthenticationConstants.OAuth2ErrorCode.INVALID_GRANT.equalsIgnoreCase(serviceException.getErrorCode())
                || com.microsoft.identity.common.java.AuthenticationConstants.OAuth2ErrorCode.INTERACTION_REQUIRED.equalsIgnoreCase(serviceException.getErrorCode())
>>>>>>> b3c716aa
        ) {

            resultBundle.putString(
                    AuthenticationConstants.OAuth2.ERROR,
                    ADALError.AUTH_REFRESH_FAILED_PROMPT_NOT_ALLOWED.getDescription()
            );

            resultBundle.putString(
                    AuthenticationConstants.OAuth2.ERROR_DESCRIPTION,
                    serviceException.getMessage()
            );
        }
    }

    /**
     * Helper method to IntuneAppProtectionPolicyRequiredException properties to bundle
     *
     * @param resultBundle
     * @param exception
     */
    private void setIntuneAppProtectionPropertiesToBundle(@NonNull final Bundle resultBundle,
                                                          @NonNull final IntuneAppProtectionPolicyRequiredException exception) {

        Logger.info(TAG, "Setting properties from IntuneAppProtectionPolicyRequiredException.");

        resultBundle.putString(
                AuthenticationConstants.Browser.RESPONSE_ERROR_CODE,
                ADALError.AUTH_FAILED_INTUNE_POLICY_REQUIRED.name()
        );
        resultBundle.putString(
                AuthenticationConstants.Broker.ACCOUNT_USERINFO_TENANTID,
                exception.getTenantId()
        );
        resultBundle.putString(
                AuthenticationConstants.Broker.ACCOUNT_AUTHORITY,
                exception.getAuthorityUrl()
        );
        resultBundle.putString(
                AuthenticationConstants.Broker.ACCOUNT_USERINFO_USERID,
                exception.getAccountUserId()
        );
        resultBundle.putString(
                AuthenticationConstants.Broker.ACCOUNT_NAME,
                exception.getAccountUpn()
        );
    }

    /**
     * Helper method to set Bundle with Account manager error keys as expected by Adal
     */
    private void setErrorToResultBundle(@NonNull final Bundle resultBundle,
                                        @NonNull int error,
                                        @NonNull final String errorDescription) {
        resultBundle.putInt(
                AccountManager.KEY_ERROR_CODE,
                error
        );
        resultBundle.putString(
                AccountManager.KEY_ERROR_MESSAGE,
                errorDescription
        );
    }
}<|MERGE_RESOLUTION|>--- conflicted
+++ resolved
@@ -299,14 +299,8 @@
         }
 
         //INTERACTION_REQUIRED is marked as deprecated
-<<<<<<< HEAD
         if (OAuth2ErrorCode.INVALID_GRANT.equalsIgnoreCase(serviceException.getErrorCode())
-                || OAuth2ErrorCode.INTERACTION_REQUIRED.equalsIgnoreCase(serviceException.getErrorCode())
-=======
-        if (com.microsoft.identity.common.java.AuthenticationConstants.OAuth2ErrorCode.INVALID_GRANT.equalsIgnoreCase(serviceException.getErrorCode())
-                || com.microsoft.identity.common.java.AuthenticationConstants.OAuth2ErrorCode.INTERACTION_REQUIRED.equalsIgnoreCase(serviceException.getErrorCode())
->>>>>>> b3c716aa
-        ) {
+                || OAuth2ErrorCode.INTERACTION_REQUIRED.equalsIgnoreCase(serviceException.getErrorCode())) {
 
             resultBundle.putString(
                     AuthenticationConstants.OAuth2.ERROR,
