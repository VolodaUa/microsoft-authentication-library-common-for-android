// Copyright (c) Microsoft Corporation.
// All rights reserved.
//
// This code is licensed under the MIT License.
//
// Permission is hereby granted, free of charge, to any person obtaining a copy
// of this software and associated documentation files(the "Software"), to deal
// in the Software without restriction, including without limitation the rights
// to use, copy, modify, merge, publish, distribute, sublicense, and / or sell
// copies of the Software, and to permit persons to whom the Software is
// furnished to do so, subject to the following conditions :
//
// The above copyright notice and this permission notice shall be included in
// all copies or substantial portions of the Software.
//
// THE SOFTWARE IS PROVIDED "AS IS", WITHOUT WARRANTY OF ANY KIND, EXPRESS OR
// IMPLIED, INCLUDING BUT NOT LIMITED TO THE WARRANTIES OF MERCHANTABILITY,
// FITNESS FOR A PARTICULAR PURPOSE AND NONINFRINGEMENT. IN NO EVENT SHALL THE
// AUTHORS OR COPYRIGHT HOLDERS BE LIABLE FOR ANY CLAIM, DAMAGES OR OTHER
// LIABILITY, WHETHER IN AN ACTION OF CONTRACT, TORT OR OTHERWISE, ARISING FROM,
// OUT OF OR IN CONNECTION WITH THE SOFTWARE OR THE USE OR OTHER DEALINGS IN
// THE SOFTWARE.
package com.microsoft.identity.common.internal.ui.webview.challengehandlers;

import androidx.annotation.NonNull;

import java.security.PrivateKey;
import java.security.cert.X509Certificate;

import edu.umd.cs.findbugs.annotations.SuppressFBWarnings;

/**
 * An abstract manager that can control connections for a particular type of smartcard.
 */
public abstract class AbstractSmartcardCertBasedAuthManager {

    protected IConnectionCallback mConnectionCallback;
    @SuppressFBWarnings //This callback isn't currently being used, but added for completion for future smartcard managers.
    protected IDiscoveryExceptionCallback mDiscoveryExceptionCallback;

    /**
     * Logic to prepare an Android device to detect smartcards via usb.
     */
    public abstract void startDiscovery();

    /**
     * Cease usb discovery of smartcards.
     */
    public abstract void stopDiscovery();

    /**
     * Request an instance of a session in order to carry out methods specific to ISmartcardSession.
     * @param callback Contains callbacks to run when a ISmartcardSession is successfully instantiated and when any exception is thrown due to a connection issue.
     */
    public abstract void requestDeviceSession(@NonNull final ISessionCallback callback);

    /**
     * Returns boolean based on if a smartcard device is currently connected to the Android device and detected by our code.
     * @return true if a device is currently connected, false otherwise.
     */
    public abstract boolean isDeviceConnected();

    /**
     * Runs implementation specific processes that may need to occur just before calling {@link android.webkit.ClientCertRequest#proceed(PrivateKey, X509Certificate[])}.
     */
    public abstract void initBeforeProceedingWithRequest();

    /**
     * Cleanup to be done upon host activity being destroyed.
     */
    public abstract void onDestroy();

    /**
     * Sets callbacks to be run for when a smartcard connection is started and ended.
     * @param connectionCallback an implementation of IConnectionCallback.
     */
    public void setConnectionCallback(final IConnectionCallback connectionCallback) {
        mConnectionCallback = connectionCallback;
    }

    /**
     * Sets callback to be run for when an exception is thrown during discovery start up.
     * @param discoveryExceptionCallback an implementation of IDiscoveryExceptionCallback.
     */
    public void setDiscoveryExceptionCallback(final IDiscoveryExceptionCallback discoveryExceptionCallback) {
        mDiscoveryExceptionCallback = discoveryExceptionCallback;
    }

    /**
     * Callback methods to be run upon initial connection and disconnection of a smartcard device.
     */
<<<<<<< HEAD
    protected interface IDiscoveryCallback {
=======
    interface IConnectionCallback {
>>>>>>> 60fa0f0e
        /**
         * Logic to be run upon initial connection of a smartcard device.
         */
        void onCreateConnection();

        /**
         * Logic to be run upon disconnection of a smartcard device.
         */
        void onClosedConnection();
    }

    /**
     * Callback method to be run upon an exception thrown during discovery start up.
     */
    interface IDiscoveryExceptionCallback {
        /**
         * Logic to be run when an exception is thrown.
         */
        void onException();
    }

    /**
     * Callback which will contain code to be run upon creation of a ISmartcardSession instance.
     */
    protected interface ISessionCallback {
        /**
         * Code depending on a ISmartcardSession instance to be run.
         * @param session ISmartcardSession instance.
         */
        void onGetSession(@NonNull final ISmartcardSession session) throws Exception;

        /**
         * Code to be run on any exception thrown during the process of instantiating or interacting with a ISmartcardSession.
         * @param e Exception thrown.
         */
        void onException(@NonNull final Exception e);
    }
}<|MERGE_RESOLUTION|>--- conflicted
+++ resolved
@@ -89,11 +89,7 @@
     /**
      * Callback methods to be run upon initial connection and disconnection of a smartcard device.
      */
-<<<<<<< HEAD
-    protected interface IDiscoveryCallback {
-=======
     interface IConnectionCallback {
->>>>>>> 60fa0f0e
         /**
          * Logic to be run upon initial connection of a smartcard device.
          */
