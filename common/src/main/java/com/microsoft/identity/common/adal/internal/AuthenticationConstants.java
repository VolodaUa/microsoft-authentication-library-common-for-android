// Copyright (c) Microsoft Corporation.
// All rights reserved.
//
// This code is licensed under the MIT License.
//
// Permission is hereby granted, free of charge, to any person obtaining a copy
// of this software and associated documentation files(the "Software"), to deal
// in the Software without restriction, including without limitation the rights
// to use, copy, modify, merge, publish, distribute, sublicense, and / or sell
// copies of the Software, and to permit persons to whom the Software is
// furnished to do so, subject to the following conditions :
//
// The above copyright notice and this permission notice shall be included in
// all copies or substantial portions of the Software.
//
// THE SOFTWARE IS PROVIDED "AS IS", WITHOUT WARRANTY OF ANY KIND, EXPRESS OR
// IMPLIED, INCLUDING BUT NOT LIMITED TO THE WARRANTIES OF MERCHANTABILITY,
// FITNESS FOR A PARTICULAR PURPOSE AND NONINFRINGEMENT. IN NO EVENT SHALL THE
// AUTHORS OR COPYRIGHT HOLDERS BE LIABLE FOR ANY CLAIM, DAMAGES OR OTHER
// LIABILITY, WHETHER IN AN ACTION OF CONTRACT, TORT OR OTHERWISE, ARISING FROM,
// OUT OF OR IN CONNECTION WITH THE SOFTWARE OR THE USE OR OTHER DEALINGS IN
// THE SOFTWARE.
package com.microsoft.identity.common.adal.internal;

import com.microsoft.identity.common.BuildConfig;

import lombok.AccessLevel;
import lombok.NoArgsConstructor;

/**
 * {@link AuthenticationConstants} contains all the constant value the SDK is using.
 */
@NoArgsConstructor(access = AccessLevel.PRIVATE)
public final class AuthenticationConstants {
    /**
     * ADAL package name.
     */
    public static final String ADAL_PACKAGE_NAME = "com.microsoft.aad.adal";

    /**
     * Microsoft apps family of client Id.
     */
    public static final String MS_FAMILY_ID = "1";

    /**
     * The Constant ENCODING_UTF8.
     */
    public static final String ENCODING_UTF8 = "UTF-8";

    /**
     * Bundle message.
     */
    public static final String BUNDLE_MESSAGE = "Message";

    /**
     * Default access token expiration time in seconds.
     */
    public static final int DEFAULT_EXPIRATION_TIME_SEC = 3600;

    /**
     * Holding all the constant value involved in the webview.
     */
    @NoArgsConstructor(access = AccessLevel.PRIVATE)
    public static final class Browser {

        /**
         * Represents the request object used to construct request sent to authorize endpoint.
         */
        public static final String REQUEST_MESSAGE = "com.microsoft.aad.adal:BrowserRequestMessage";

        /**
         * Represents the request object returned from webview.
         */
        public static final String RESPONSE_REQUEST_INFO = "com.microsoft.aad.adal:BrowserRequestInfo";

        /**
         * Represents the error code returned from webview.
         */
        public static final String RESPONSE_ERROR_CODE = "com.microsoft.aad.adal:BrowserErrorCode";

        /**
         * Represents the error subcode returned from webview.
         */
        public static final String RESPONSE_ERROR_SUBCODE = "com.microsoft.aad.adal:BrowserErrorSubCode";

        /**
         * Represents the error message returned from webview.
         */
        public static final String RESPONSE_ERROR_MESSAGE = "com.microsoft.aad.adal:BrowserErrorMessage";

        /**
         * Represents the exception returned from webview.
         */
        public static final String RESPONSE_AUTHENTICATION_EXCEPTION = "com.microsoft.aad.adal:AuthenticationException";

        /**
         * Represents the final url that webview receives.
         */
        public static final String RESPONSE_FINAL_URL = "com.microsoft.aad.adal:BrowserFinalUrl";

        /**
         * Represents the response returned from broker.
         */
        public static final String RESPONSE = "com.microsoft.aad.adal:BrokerResponse";

        /**
         * Represent the error code of invalid request returned from webview.
         */
        public static final String WEBVIEW_INVALID_REQUEST = "Invalid request";

        /**
         * Used by LocalBroadcastReceivers to filter the intent string of request cancellation.
         */
        public static final String ACTION_CANCEL = "com.microsoft.aad.adal:BrowserCancel";

        /**
         * Used as the key to send back request id.
         */
        public static final String REQUEST_ID = "com.microsoft.aad.adal:RequestId";

        /**
         * Sub error returned by server representing the user cancel the auth flow.
         */
        public static final String SUB_ERROR_UI_CANCEL = "cancel";

        /**
         * V2 endpoint for logging the user out in browser.
         */
        public static final String LOGOUT_ENDPOINT_V2 = "https://login.microsoftonline.com/common/oauth2/v2.0/logout";

        /**
         * Go-link URL for documentation on troubleshooting common SSL, ADFS issues.
         */
        public static final String SSL_HELP_URL = "https://go.microsoft.com/fwlink/?linkid=2138180";
    }

    /**
     * Represents the response code.
     */
    @NoArgsConstructor(access = AccessLevel.PRIVATE)
    public static final class UIResponse {

        /**
         * Represents that user cancelled the flow.
         */
        public static final int BROWSER_CODE_CANCEL = 2001;

        /**
         * Represents that browser error is returned.
         */
        public static final int BROWSER_CODE_ERROR = 2002;

        /**
         * Represents that the authorization code is returned successfully.
         */
        public static final int BROWSER_CODE_COMPLETE = 2003;

        /**
         * Represents that broker successfully returns the response.
         */
        public static final int TOKEN_BROKER_RESPONSE = 2004;

        /**
         * Webview throws Authentication exception. It needs to be send to callback.
         */
        public static final int BROWSER_CODE_AUTHENTICATION_EXCEPTION = 2005;

        /**
         * CA flow, device doesn't have company portal or azure authenticator installed.
         * Waiting for broker package to be installed, and resume request in broker.
         */
        public static final int BROKER_REQUEST_RESUME = 2006;

        /**
         * Device registration in broker apps.
         */
        public static final int BROWSER_CODE_DEVICE_REGISTER = 2007;

        /**
         * Represents that SDK signalled to cancelled the auth flow as app
         * launched a new interactive auth request
         */
        public static final int BROWSER_CODE_SDK_CANCEL = 2008;

        /**
         * MDM Flow is triggered.
         */
        public static final int BROWSER_CODE_MDM = 2009;
    }

    /**
     * Represents the request code.
     */
    @NoArgsConstructor(access = AccessLevel.PRIVATE)
    public static final class UIRequest {

        /**
         * Represents the request of browser flow.
         */
        public static final int BROWSER_FLOW = 1001;

        /**
         * Represents the request of token flow.
         */
        public static final int TOKEN_FLOW = 1002;

        /**
         * Represents the request of broker flow.
         */
        public static final int BROKER_FLOW = 1003;
    }

    /**
     * Represents the constant value of oauth2 params.
     */
    @NoArgsConstructor(access = AccessLevel.PRIVATE)
    public static final class OAuth2 {

        /**
         * String of access token.
         */
        public static final String ACCESS_TOKEN = "access_token";

        /**
         * String of authority.
         */
        public static final String AUTHORITY = "authority";

        /**
         * String of authorization code.
         */
        public static final String AUTHORIZATION_CODE = "authorization_code";

        /**
         * String of client id.
         */
        public static final String CLIENT_ID = "client_id";

        /**
         * String of client secret.
         */
        public static final String CLIENT_SECRET = "client_secret";

        /**
         * String of client info.
         */
        public static final String CLIENT_INFO = "client_info";

        /**
         * String value used to indicate client_info is requested from the token endpoint.
         */
        public static final String CLIENT_INFO_TRUE = "1";

        /**
         * String of AAD version.
         */
        public static final String AAD_VERSION = "ver";

        /**
         * Constant for  v1 endpoint
         */
        public static final String AAD_VERSION_V1 = "1.0";

        /**
         * Constsnt for v2 endpoint
         */
        public static final String AAD_VERSION_V2 = "2.0";

        /**
         * String of preferred user name.
         */
        public static final String AAD_PREFERRED_USERNAME = "preferred_username";

        /**
         * String of code.
         */
        public static final String CODE = "code";

        /**
         * String of error.
         */
        public static final String ERROR = "error";

        /**
         * String of suberror.
         */
        public static final String SUBERROR = "suberror";

        /**
         * String of error description.
         */
        public static final String ERROR_DESCRIPTION = "error_description";

        /**
         * String of error codes.
         */
        public static final String ERROR_CODES = "error_codes";

        /**
         * String of expires in.
         */
        public static final String EXPIRES_IN = "expires_in";

        /**
         * String of grant type.
         */
        public static final String GRANT_TYPE = "grant_type";

        /**
         * String redirect uri.
         */
        public static final String REDIRECT_URI = "redirect_uri";

        /**
         * String of refresh token.
         */
        public static final String REFRESH_TOKEN = "refresh_token";

        /**
         * String of response type.
         */
        public static final String RESPONSE_TYPE = "response_type";

        /**
         * String of scope.
         */
        public static final String SCOPE = "scope";

        /**
         * String of state.
         */
        public static final String STATE = "state";

        /**
         * String of token type.
         */
        public static final String TOKEN_TYPE = "token_type";

        /**
         * String of http web response body.
         */
        public static final String HTTP_RESPONSE_BODY = "response_body";

        /**
         * String of http web response headers.
         */
        public static final String HTTP_RESPONSE_HEADER = "response_headers";

        /**
         * String of http web response status code.
         */
        public static final String HTTP_STATUS_CODE = "status_code";

        /**
         * String of id token.
         */
        public static final String ID_TOKEN = "id_token";

        /**
         * String of sub in the id token.
         */
        public static final String ID_TOKEN_SUBJECT = "sub";

        /**
         * String of tenant id in the id token.
         */
        public static final String ID_TOKEN_TENANTID = "tid";

        /**
         * String of UPN in the id token claim.
         */
        public static final String ID_TOKEN_UPN = "upn";

        /**
         * String of given name in the id token claim.
         */
        public static final String ID_TOKEN_GIVEN_NAME = "given_name";

        /**
         * String of family name in the id token claim.
         */
        public static final String ID_TOKEN_FAMILY_NAME = "family_name";

        /**
         * String of unique name.
         */
        public static final String ID_TOKEN_UNIQUE_NAME = "unique_name";

        /**
         * String of email in the id token.
         */
        public static final String ID_TOKEN_EMAIL = "email";

        /**
         * String of identity provider in the id token claim.
         */
        public static final String ID_TOKEN_IDENTITY_PROVIDER = "idp";

        /**
         * String of oid in the id token claim.
         */
        public static final String ID_TOKEN_OBJECT_ID = "oid";

        /**
         * String of password expiration in the id token claim.
         */
        public static final String ID_TOKEN_PASSWORD_EXPIRATION = "pwd_exp";

        /**
         * String of password change url in the id token claim.
         */
        public static final String ID_TOKEN_PASSWORD_CHANGE_URL = "pwd_url";

        /**
         * String of FoCI field returned in the JSON response from token endpoint.
         */
        public static final String ADAL_CLIENT_FAMILY_ID = "foci";

        /**
         * String of has_chrome sent as extra query param to hide back button in the webview.
         */
        public static final String HAS_CHROME = "haschrome";

        /**
         * String for extended expiration time.
         */
        public static final String EXT_EXPIRES_IN = "ext_expires_in";

        /**
         * String for claims.
         */
        public static final String CLAIMS = "claims";

        /**
         * String as JSON key to send client capabilities.
         */
        public static final String CLIENT_CAPABILITIES_CLAIMS_LIST = "xms_cc";

        /**
         * String as JSON key to send access token claims.
         */
        public static final String CLIENT_CAPABILITY_ACCESS_TOKEN = "access_token";

        /**
         * String for cloud instance host name.
         */
        public static final String CLOUD_INSTANCE_HOST_NAME = "cloud_instance_host_name";
        /**
         * session key JWE.
         */
        public static final String SESSION_KEY_JWE = "session_key_jwe";

        /**
         * String as Query parameter key to send a V1 request to V2 endpoint
         */
        public static final String IT_VER_PARAM = "itver";
    }

    /**
     * Represents the constants value for Active Directory.
     */
    @NoArgsConstructor(access = AccessLevel.PRIVATE)
    public static final class AAD {

        /**
         * AAD OAuth2 extension strings.
         */
        public static final String RESOURCE = "resource";

        /**
         * AAD OAuth2 Challenge strings.
         */
        public static final String BEARER = "Bearer";

        /**
         * AAD Oauth2 authorization.
         */
        public static final String AUTHORIZATION = "authorization";

        /**
         * String of authorization uri.
         */
        public static final String AUTHORIZATION_URI = "authorization_uri";

        /**
         * AAD Oauth2 string of realm.
         */
        public static final String REALM = "realm";

        /**
         * String of login hint.
         */
        public static final String LOGIN_HINT = "login_hint";

        /**
         * String of access denied.
         */
        public static final String WEB_UI_CANCEL = "access_denied";

        /**
         * String of correlation id.
         */
        public static final String CORRELATION_ID = "correlation_id";

        /**
         * String of client request id.
         */
        public static final String CLIENT_REQUEST_ID = "client-request-id";

        /**
         * String of return client request id.
         */
        public static final String RETURN_CLIENT_REQUEST_ID = "return-client-request-id";

        /**
         * String of prompt.
         */
        public static final String QUERY_PROMPT = "prompt";

        /**
         * String of prompt behavior as always.
         */
        public static final String QUERY_PROMPT_VALUE = "login";

        /**
         * String of prompt behavior as refresh session.
         */
        public static final String QUERY_PROMPT_REFRESH_SESSION_VALUE = "refresh_session";

        /**
         * String of ADAL platform.
         */
        public static final String ADAL_ID_PLATFORM = "x-client-SKU";

        /**
         * String of ADAL version.
         */
        public static final String ADAL_ID_VERSION = "x-client-Ver";

        /**
         * String of ADAL id CPU.
         */
        public static final String ADAL_ID_CPU = "x-client-CPU";

        /**
         * String of client app os version.
         */
        public static final String ADAL_ID_OS_VER = "x-client-OS";

        /**
         * String of ADAL ID DM.
         */
        public static final String ADAL_ID_DM = "x-client-DM";

        /**
         * String of platform value for the sdk.
         */
        public static final String ADAL_ID_PLATFORM_VALUE = "Android";

        /**
         * String for request id returned from Evo.
         **/
        public static final String REQUEST_ID_HEADER = "x-ms-request-id";

        /**
         * String for the broker version.
         */
        public static final String ADAL_BROKER_VERSION = "x-client-brkrver";

        /**
         * String for the host app name
         */
        public static final String APP_PACKAGE_NAME = "x-app-name";

        /**
         * String for the host app version
         */
        public static final String APP_VERSION = "x-app-ver";
    }

    /**
     * Represents the constants for broker.
     */
    @NoArgsConstructor(access = AccessLevel.PRIVATE)
    public static final class Broker {

        /**
         * Broker feature with multi-user.
         */
        public static final String BROKER_FEATURE_MULTI_USER = "broker.feature.multi.user";

        /**
         * Broker request id.
         */
        public static final int BROKER_REQUEST_ID = 1177;

        /**
         * String for broker request.
         */
        public static final String BROKER_REQUEST = "com.microsoft.aadbroker.adal.broker.request";

        /**
         * String for broker request resume.
         */
        public static final String BROKER_REQUEST_RESUME = "com.microsoft.aadbroker.adal.broker.request.resume";

        /**
         * String for broker return JSON.
         */
        public static final String BROKER_RETURN_JSON = "broker.json";

        /**
         * Account type string.
         */
        public static final String BROKER_ACCOUNT_TYPE = "com.microsoft.workaccount";

        /**
         * String of account initial name.
         */
        public static final String ACCOUNT_INITIAL_NAME = "aad";

        /**
         * String of background request message.
         */
        public static final String BACKGROUND_REQUEST_MESSAGE = "background.request";

        /**
         * String of account default.
         */
        public static final String ACCOUNT_DEFAULT_NAME = "Default";

        /**
         * String of broker version.
         */
        public static final String BROKER_VERSION = "broker.version";

        /**
         * String of broker package name.
         */
        public static final String BROKER_PACKAGE_NAME = "broker.package.name";

        /**
         * String of broker AccountChooserActivity name.
         */
        public static final String BROKER_ACTIVITY_NAME = "broker.activity.name";

        /**
         * The maximum broker protocol version that common supports.
         */
        public static final String BROKER_PROTOCOL_VERSION_CODE = "5.0";

        /**
         * The key of maximum broker protocol version that client advertised.
         */
        public static final String CLIENT_ADVERTISED_MAXIMUM_BP_VERSION_KEY = "broker.protocol.version.name";

        /**
         * The key of minimum broker protocol version the client requires.
         */
        public static final String CLIENT_CONFIGURED_MINIMUM_BP_VERSION_KEY = "required.broker.protocol.version.name";

        /**
         * The key of negotiated broker protocol version between broker client and broker service.
         */
        public static final String NEGOTIATED_BP_VERSION_KEY = "common.broker.protocol.version.name";

        /**
         * String of broker protocol version with PRT support.
         */
        public static final String BROKER_PROTOCOL_VERSION = "v2";

        /**
         * String of broker skip cache.
         */
        public static final String BROKER_SKIP_CACHE = "skip.cache";

        /**
         * String of broker result returned.
         */
        public static final String BROKER_RESULT_RETURNED = "broker.result.returned";

        /**
         * String of broker redirect URI.
         */
        public static final String BROKER_REDIRECT_URI = "urn:ietf:wg:oauth:2.0:oob";

        /**
         * String of broker client ID.
         */
        public static final String BROKER_CLIENT_ID = "29d9ed98-a469-4536-ade2-f981bc1d605e";

        /**
         * Authtoken type string.
         */
        public static final String AUTHTOKEN_TYPE = "adal.authtoken.type";

        /**
         * String of broker final url.
         */
        public static final String BROKER_FINAL_URL = "adal.final.url";

        /**
         * String of the default browser package name.
         */
        public static final String DEFAULT_BROWSER_PACKAGE_NAME = "default.browser.package.name";

        /**
         * String of account initial request.
         */
        public static final String ACCOUNT_INITIAL_REQUEST = "account.initial.request";

        /**
         * String of account client id key.
         */
        public static final String ACCOUNT_CLIENTID_KEY = "account.clientid.key";

        /**
         * String of account client secret key.
         */
        public static final String ACCOUNT_CLIENT_SECRET_KEY = "account.client.secret.key";

        /**
         * String of account correlation id.
         */
        public static final String ACCOUNT_CORRELATIONID = "account.correlationid";

        /**
         * String of account prompt.
         */
        public static final String ACCOUNT_PROMPT = "account.prompt";

        /**
         * String of account extra query param.
         */
        public static final String ACCOUNT_EXTRA_QUERY_PARAM = "account.extra.query.param";

        /**
         * String of account claims.
         */
        public static final String ACCOUNT_CLAIMS = "account.claims";

        /**
         * Indicates whether the broker should bypass the accountmanager cache and use the refresh artiface (RT, FRT, PRT) to refresh access token.
         */
        public static final String BROKER_FORCE_REFRESH = "force.refresh";

        /**
         * String of account login hint.
         */
        public static final String ACCOUNT_LOGIN_HINT = "account.login.hint";

        /**
         * String of account resource.
         */
        public static final String ACCOUNT_RESOURCE = "account.resource";

        /**
         * String of account redirect.
         */
        public static final String ACCOUNT_REDIRECT = "account.redirect";

        /**
         * String of account authority.
         */
        public static final String ACCOUNT_AUTHORITY = "account.authority";

        /**
         * String of account refresh token.
         */
        public static final String ACCOUNT_REFRESH_TOKEN = "account.refresh.token";

        /**
         * String of account access token.
         */
        public static final String ACCOUNT_ACCESS_TOKEN = "account.access.token";

        /**
         * String of token expiration data for the broker account.
         */
        public static final String ACCOUNT_EXPIREDATE = "account.expiredate";

        /**
         * String of token result for the broker account.
         */
        public static final String ACCOUNT_RESULT = "account.result";

        /**
         * String of account remove tokens.
         */
        public static final String ACCOUNT_REMOVE_TOKENS = "account.remove.tokens";

        /**
         * String of account remove token value.
         */
        public static final String ACCOUNT_REMOVE_TOKENS_VALUE = "account.remove.tokens.value";

        /**
         * String of multi resource refresh token.
         */
        public static final String MULTI_RESOURCE_TOKEN = "account.multi.resource.token";

        /**
         * String of key for account name.
         */
        public static final String ACCOUNT_NAME = "account.name";

        /**
         * String of key for account name.
         */
        public static final String ACCOUNT_HOME_ACCOUNT_ID = "account.home.account.id";

        /**
         * String of key for account id token.
         */
        public static final String ACCOUNT_IDTOKEN = "account.idtoken";

        /**
         * String of key for user id.
         */
        public static final String ACCOUNT_USERINFO_USERID = "account.userinfo.userid";

        /**
         * String of key for user id list.
         */
        public static final String ACCOUNT_USERINFO_USERID_LIST = "account.userinfo.userid.list";

        /**
         * String of key for given name.
         */
        public static final String ACCOUNT_USERINFO_GIVEN_NAME = "account.userinfo.given.name";

        /**
         * String of key for family name.
         */
        public static final String ACCOUNT_USERINFO_FAMILY_NAME = "account.userinfo.family.name";

        /**
         * String of key for identity provider.
         */
        public static final String ACCOUNT_USERINFO_IDENTITY_PROVIDER = "account.userinfo.identity.provider";

        /**
         * String of key for displayable id.
         */
        public static final String ACCOUNT_USERINFO_USERID_DISPLAYABLE = "account.userinfo.userid.displayable";

        /**
         * String of key for tenant id.
         */
        public static final String ACCOUNT_USERINFO_TENANTID = "account.userinfo.tenantid";

        /**
         * String of key for environment.
         */
        public static final String ACCOUNT_USERINFO_ENVIRONMENT = "account.userinfo.environment";

        /**
         * String of key for authority type.
         */
        public static final String ACCOUNT_USERINFO_AUTHORITY_TYPE = "account.userinfo.authority.type";

        /**
         * String of key for account id token record.
         */
        public static final String ACCOUNT_USERINFO_ID_TOKEN = "account.userinfo.id.token";

        /**
         * String of key for adal version.
         */
        public static final String ADAL_VERSION_KEY = "adal.version.key";

        /**
         * String of key for UIDs in the cache.
         */
        public static final String ACCOUNT_UID_CACHES = "account.uid.caches";

        /**
         * String of key for adding new account.
         */
        public static final String ACCOUNT_ADD_NEW = "account.add.new";

        /**
         * String of key for resolving account interruption.
         */
        public static final String ACCOUNT_RESOLVE_INTERRUPT = "account.resolve.interrupt";

        /**
         * String of key for user data prefix.
         */
        public static final String USERDATA_PREFIX = "userdata.prefix";

        /**
         * String of key for UID key.
         */
        public static final String USERDATA_UID_KEY = "calling.uid.key";

        /**
         * String of key for user data broker RT.
         */
        public static final String USERDATA_BROKER_RT = "userdata.broker.rt";

        /**
         * String of key for user data broker PRT, RT.
         */
        public static final String USERDATA_BROKER_PRT_RT = "userdata.broker.prt.rt";

        /**
         * String of key for user data broker PRT session key.
         */
        public static final String USERDATA_BROKER_PRT_SESSION_KEY = "userdata.broker.prt.session.key";

        /**
         * String of key for caller cache keys.
         */
        public static final String USERDATA_CALLER_CACHEKEYS = "userdata.caller.cachekeys";

        /**
         * String of caller cache key delimiter.
         */
        public static final String CALLER_CACHEKEY_PREFIX = "|";

        /**
         * String for pkeyauth sent in user agent string.
         */
        public static final String CLIENT_TLS_NOT_SUPPORTED = " PKeyAuth/1.0";

        /**
         * String of challenge request header.
         */
        public static final String CHALLENGE_REQUEST_HEADER = "WWW-Authenticate";

        /**
         * String of challenge response header.
         */
        public static final String CHALLENGE_RESPONSE_HEADER = "Authorization";

        /**
         * String of challenge response type.
         */
        public static final String CHALLENGE_RESPONSE_TYPE = "PKeyAuth";

        /**
         * String of challenge response token.
         */
        public static final String CHALLENGE_RESPONSE_TOKEN = "AuthToken";

        /**
         * String of challenge response context.
         */
        public static final String CHALLENGE_RESPONSE_CONTEXT = "Context";

        /**
         * String of authorization code grants via Proof Key for Code Exchange (PKCE).
         */
        public static final String PKCE_CHALLENGE = "PkceChallenge";

        /**
         * Certificate authorities are passed with delimiter.
         */
        public static final String CHALLENGE_REQUEST_CERT_AUTH_DELIMETER = ";";

        /**
         * Apk packagename that will install AD-Authenticator. It is used to
         * query if this app installed or not from package manager.
         */
        public static final String COMPANY_PORTAL_APP_PACKAGE_NAME = BuildConfig.COMPANY_PORTAL_APP_PACKAGE_NAME;//"com.microsoft.windowsintune.companyportal";

        /**
         * Signature info for Intune Company portal app that installs authenticator
         * component.
         */
        public static final String COMPANY_PORTAL_APP_SIGNATURE = BuildConfig.COMPANY_PORTAL_APP_SIGNATURE;//"1L4Z9FJCgn5c0VLhyAxC5O9LdlE=";

        /**
         * Signature info for Azure authenticator app that installs authenticator
         * component.
         */
        public static final String AZURE_AUTHENTICATOR_APP_SIGNATURE = BuildConfig.AZURE_AUTHENTICATOR_APP_SIGNATURE;

        /**
         * Azure Authenticator app signature hash.
         */
        public static final String AZURE_AUTHENTICATOR_APP_PACKAGE_NAME = "com.azure.authenticator";

        /**
         * Teams IP Phones (Sakurai devices) is supported by Intune, but does not have a back button nor browser.
         * The only supported detection of this phone is the application install state.
         * The Microsoft Intune app depends on the browser opening the fwlink, and in the app manifest registers to handle the URL.
         * In the 1906 both apps will be installed on COBO devices, but the MDM CA link must open the browser to then open Microsoft Intune.
         * On IP Phones devices (without a browser) the Company Portal must be launched.
         * App name of Teams Phone app to detect it for the MDM Device CA redirect.
         */
        public static final String IPPHONE_APP_PACKAGE_NAME = "com.microsoft.skype.teams.ipphone";

        /**
         * Teams IP Phones (Sakurai devices) is supported by Intune, but does not have a back button nor browser.
         * The only supported detection of this phone is the application install state.
         * App signature of Teams Phone app to detect it for the MDM Device CA redirect.
         */
        public static final String IPPHONE_APP_SIGNATURE = "fcg80qvoM1YMKJZibjBwQcDfOno=";

        /**
         * The value for pkeyauth redirect.
         */
        public static final String PKEYAUTH_REDIRECT = "urn:http-auth:PKeyAuth";

        /**
         * Value of pkeyauth sent in the header.
         */
        public static final String CHALLENGE_TLS_INCAPABLE = "x-ms-PKeyAuth";

        /**
         * Value of supported pkeyauth version.
         */
        public static final String CHALLENGE_TLS_INCAPABLE_VERSION = "1.0";

        /**
         * Broker redirect prefix.
         */
        public static final String REDIRECT_PREFIX = "msauth";

        /**
         * Device Registration redirect url host name
         */
        public static final String DEVICE_REGISTRATION_REDIRECT_URI_HOSTNAME = "wpj";

        /**
         * Encoded delimiter for redirect.
         */
        public static final Object REDIRECT_DELIMETER_ENCODED = "%2C";

        /**
         * Prefix of redirect to open external browser.
         */
        public static final String BROWSER_EXT_PREFIX = "browser://";

        /**
         * Prefix in the redirect for installing broker apps.
         */
        public static final String BROWSER_EXT_INSTALL_PREFIX = "msauth://";

        /**
         * A query param indicating that this is an intune device CA link.
         */
        public static final String BROWSER_DEVICE_CA_URL_QUERY_STRING_PARAMETER = "&ismdmurl=1";

        /**
         * Activity name to launch company portal.
         */
        public static final String COMPANY_PORTAL_APP_LAUNCH_ACTIVITY_NAME = AuthenticationConstants.Broker.COMPANY_PORTAL_APP_PACKAGE_NAME + ".views.SplashActivity";

        /**
         * Redirect URI parameter key to get link to install broker
         */
        public static final String INSTALL_URL_KEY = "app_link";

        /**
         * Redirect URI parameter key to get the upn
         */
        public static final String INSTALL_UPN_KEY = "username";

        /**
         * PRT nonce.
         */
        public static final String PRT_NONCE = "nonce";

        /**
         * broker request type.
         */
        public static final String ACCOUNT_REQUEST_TYPE = "broker.request.type";

        /**
         * PRT response header.
         */
        public static final String PRT_RESPONSE_HEADER = "x-ms-RefreshTokenCredential";

        /**
         * caller information UID.
         */
        public static final String CALLER_INFO_UID = "caller.info.uid";

        /**
         * String for caller package.
         */
        public static final String CALLER_INFO_PACKAGE = "caller.info.package";

        /**
         * String to send Msal V2 Request params.
         */
        public static final String BROKER_REQUEST_V2 = "broker_request_v2";


        /**
         * String to send MSAL V2 Request params as gzip compressed byte array.
         */
        public static final String BROKER_REQUEST_V2_COMPRESSED = "broker_request_v2_compressed";

        /**
         * String to return Msal V2 response.
         */
        public static final String BROKER_RESULT_V2 = "broker_result_v2";

        /**
         * String to return MSA: V2 response as gzip compressed byte array.
         */
        public static final String BROKER_RESULT_V2_COMPRESSED = "broker_result_v2_compressed";

        /**
         * Represents the broker device mode boolean (true = shared device mode).
         * This is used to determine what PublicClientApplication MSAL will return to its caller.
         */
        public static final String BROKER_DEVICE_MODE = "broker_device_mode";

        /**
         * String to return a true if the request succeeded, false otherwise.
         */
        public static final String BROKER_REQUEST_V2_SUCCESS = "broker_request_v2_success";

        /**
         * String for ssl prefix.
         */
        public static final String REDIRECT_SSL_PREFIX = "https://";

        /**
         * String for expiration buffer.
         * Integer for token expiration buffer. see {@link AuthenticationSettings#mExpirationBuffer}
         */
        public static final String EXPIRATION_BUFFER = "expiration.buffer";

        /**
         * String for authorization scope.
         */
        public static final String AUTH_SCOPE = "scope";

        /**
         * String for authorization state.
         */
        public static final String AUTH_STATE = "state";

        /**
         * String for authorization response type.
         */
        public static final String AUTH_RESPONSE_TYPE = "response_type";

        /**
         * String for library name.
         */
        public static final String LIB_NAME = "library_name";

        /**
         * String for library version.
         */
        public static final String LIB_VERSION = "library_version";

        /**
         * String for the package name of the client app.
         */
        public static final String CLIENT_APP_PACKAGE_NAME = "client_app_package_name";

        /**
         * String of account environment key.
         */
        public static final String ENVIRONMENT = "environment";

        /**
         * String to return account list from broker.
         */
        public static final String BROKER_ACCOUNTS = "broker_accounts";

        /**
         * String to return account list as compressed json.
         */
        public static final String BROKER_ACCOUNTS_COMPRESSED = "broker_accounts_compressed";

        /**
         * String to return current account from broker (only available in shared device mode)
         */
        public static final String BROKER_CURRENT_ACCOUNT = "broker_current_account";

        public static final String BROKER_KEYSTORE_SYMMETRIC_KEY = "broker_keystore_symmetric_key";

        /**
         * String indicating a broker flow that Authenticator should route to.
         * See BrokerAccountManagerOperation for more info.
         */
        public static final String BROKER_ACCOUNT_MANAGER_OPERATION_KEY = "com.microsoft.broker_accountmanager_operation_key";

        /**
         * Bundle identifiers for x-ms-clitelem info.
         */
        public static final class CliTelemInfo {

            private static final String PREFIX = "cliteleminfo.";

            /**
             * Bundle id for server errors.
             */
            public static final String SERVER_ERROR = PREFIX + "server_error";

            /**
             * Bundle id for server suberrors.
             */
            public static final String SERVER_SUBERROR = PREFIX + "server_suberror";

            /**
             * Bundle id for refresh token age.
             */
            public static final String RT_AGE = PREFIX + "rt_age";

            /**
             * Bundle id for spe_ring info.
             */
            public static final String SPE_RING = PREFIX + "spe_ring";
        }
    }

    @NoArgsConstructor(access = AccessLevel.PRIVATE)
    public static final class OAuth2Scopes {

        /**
         * Scope to get get open id connect ID token
         */
        public static final String OPEN_ID_SCOPE = "openid";

        /**
         * Scope to give the app access to get resources on behalf of user for an extended time.
         * App can receive refresh tokens using this scope.
         */
        public static final String OFFLINE_ACCESS_SCOPE = "offline_access";

        /**
         * Scope to get user profile information as a part Id token
         */
        public static final String PROFILE_SCOPE = "profile";

        /**
         * Custom scope used to get PRT
         */
        public static final String AZA_SCOPE = "aza";

        /**
         * Scope to get email claim as part of the ID Token
         */
        public static final String EMAIL = "email";
    }

    /**
     * Represents Broker operations that should be invoked by Authenticator.java (MSAL-Broker AccountManager flow).
     * See MicrosoftAuthServiceOperation for more info.
     */
    @NoArgsConstructor(access = AccessLevel.PRIVATE)
    public static final class BrokerAccountManagerOperation {

        public static final String HELLO = "HELLO";

        public static final String GET_ACCOUNTS = "GET_ACCOUNTS";

        public static final String ACQUIRE_TOKEN_SILENT = "ACQUIRE_TOKEN_SILENT";

        public static final String GET_INTENT_FOR_INTERACTIVE_REQUEST = "GET_INTENT_FOR_INTERACTIVE_REQUEST";

        public static final String REMOVE_ACCOUNT = "REMOVE_ACCOUNT";

        public static final String GET_DEVICE_MODE = "GET_DEVICE_MODE";

        public static final String GET_CURRENT_ACCOUNT = "GET_CURRENT_ACCOUNT";

        public static final String REMOVE_ACCOUNT_FROM_SHARED_DEVICE = "REMOVE_ACCOUNT_FROM_SHARED_DEVICE";
    }


    @NoArgsConstructor(access = AccessLevel.PRIVATE)
    public static final class BrokerContentProvider {
        /**
         * URI Scheme constant to invoke content provider.
         */
        public static final String CONTENT_SCHEME = "content://";

        /**
         * URI Authority constant for content provider.
         * <p>
         * This is will be pre-fixed by com.azure.authenticator or com.microsoft.windowsintune.companyportal
         * depending on which ever is the active broker.
         */
        public static final String AUTHORITY = "microsoft.identity.broker";

        /**
         * URI Path constant for Broker hello request using ContentProvider.
         */
        public static final String HELLO_PATH = "/hello";

        /**
         * URI Path constant for Broker acquireTokenInteractive request using ContentProvider.
         */
        public static final String ACQUIRE_TOKEN_INTERACTIVE_PATH = "/acquireTokenInteractive";

        /**
         * URI Path constant for Broker acquireTokenSilent request using ContentProvider.
         */
        public static final String ACQUIRE_TOKEN_SILENT_PATH = "/acquireTokenSilent";

        /**
         * URI Path constant for Broker getAccounts request using ContentProvider.
         */
        public static final String GET_ACCOUNTS_PATH = "/getAccounts";

        /**
         * URI Path constant for Broker removeAccounts request using ContentProvider.
         */
        public static final String REMOVE_ACCOUNTS_PATH = "/removeAccounts";

        /**
         * URI Path constant for Broker getCurrentAccountSharedDevice request using ContentProvider.
         */
        public static final String GET_CURRENT_ACCOUNT_SHARED_DEVICE_PATH = "/getCurrentAccountSharedDevice";

        /**
         * URI Path constant for Broker getDeviceMode request using ContentProvider.
         */
        public static final String GET_DEVICE_MODE_PATH = "/getDeviceMode";

        /**
         * URI Path constant for Broker signOutFromSharedDevice request using ContentProvider.
         */
        public static final String SIGN_OUT_FROM_SHARED_DEVICE_PATH = "/signOutFromSharedDevice";


        /**
         * BrokerContentProvider URI code constant for hello request.
         */
        public static final int HELLO_URI_CODE = 1;

        /**
         * BrokerContentProvider URI code constant for acquireTokenInteractive request.
         */
        public static final int ACQUIRE_TOKEN_INTERACTIVE_CODE = 2;

        /**
         * BrokerContentProvider URI code constant for acquireTokenSilent request.
         */
        public static final int ACQUIRE_TOKEN_SILENT_CODE = 3;

        /**
         * BrokerContentProvider URI code constant for getAccounts request.
         */
        public static final int GET_ACCOUNTS_CODE = 4;

        /**
         * BrokerContentProvider URI code constant for removeAccounts request.
         */
        public static final int REMOVE_ACCOUNTS_CODE = 5;

        /**
         * BrokerContentProvider URI code constant for getCurrentAccountSharedDevice request.
         */
        public static final int GET_CURRENT_ACCOUNT_SHARED_DEVICE_CODE = 6;

        /**
         * BrokerContentProvider URI code constant for getDeviceMode request.
         */
        public static final int GET_DEVICE_MODE_CODE = 7;

        /**
         * BrokerContentProvider URI code constant for signOutFromSharedDevice request.
         */
        public static final int SIGN_OUT_FROM_SHARED_DEVICE_CODE = 8;

    }

    public static final class AuthorizationIntentKey {

        public static final String AUTH_INTENT = "com.microsoft.identity.auth.intent";

        public static final String REQUEST_URL = "com.microsoft.identity.request.url";

        public static final String REDIRECT_URI = "com.microsoft.identity.request.redirect.uri";

        public static final String REQUEST_HEADERS = "com.microsoft.identity.request.headers";

        public static final String POST_PAGE_LOADED_URL = "com.microsoft.identity.post.page.loaded.url";

        public static final String AUTHORIZATION_AGENT = "com.microsoft.identity.client.authorization.agent";

        public static final String REQUEST_ID = "com.microsoft.identity.request.id";

        public static final String AUTHORIZATION_FINAL_URL = "com.microsoft.identity.client.final.url";

        public static final String RESULT_CODE = "com.microsoft.identity.client.result.code";

        public static final String REQUEST_CODE = "com.microsoft.identity.client.request.code";

        public static final String REQUEST_CANCELLED_BY_USER = "com.microsoft.identity.client.request.cancelled.by.user";

        public static final String WEB_VIEW_ZOOM_CONTROLS_ENABLED = "com.microsoft.identity.web.view.zoom.controls.enabled";

        public static final String WEB_VIEW_ZOOM_ENABLED = "com.microsoft.identity.web.view.zoom.enabled";
    }

    public static final class AuthorizationIntentAction {

        /**
         * an intent action specifying that the current interactive action should be cancelled.
         */
        public static final String CANCEL_INTERACTIVE_REQUEST = "cancel_interactive_request";

        /**
         * an intent action specifying that the intent contains authorization results.
         */
        public static final String RETURN_INTERACTIVE_REQUEST_RESULT = "return_interactive_request_result";
    }

    /**
     * Represents the oauth2 error code.
     */
    public static final class OAuth2ErrorCode {
        /**
         * Oauth2 error code invalid_grant.
         */
        public static final String INVALID_GRANT = "invalid_grant";

        /**
         * Oauth2 error code unauthorized_client.
         */
        public static final String UNAUTHORIZED_CLIENT = "unauthorized_client";

        /**
         * The refresh token used to redeem access token is invalid and auth code request is needed.
         * This is deprecated in V2, but is kept here due to this bug https://identitydivision.visualstudio.com/Engineering/_workitems/edit/597793.
         */
        public static final String INTERACTION_REQUIRED = "interaction_required";
    }

    /**
     * Represents the oauth2 sub error code.
     */
    public static final class OAuth2SubErrorCode {

        /**
         * Oauth2 suberror code for unauthorized_client.
         * <p>
         * Suberror code when Intune App Protection Policy is required.
         */
        public static final String PROTECTION_POLICY_REQUIRED = "protection_policy_required";

        /**
         * Oauth2 suberror code for invalid_grant.
         * <p>
         * Suberror code when token is expired or invalid for all resources
         * and scopes and shouldn't be retried again as-is.
         */
        public static final String BAD_TOKEN = "bad_token";

        /**
         * Oauth2 suberror code for invalid_grant.
         * <p>
         * Suberror code when failed to do device authentication during a token request.
         * Broker should make a request to DRS to get the current device status and act accordingly.
         */
        public static final String DEVICE_AUTHENTICATION_FAILED = "device_authentication_failed";

        /**
         * Oauth2 suberror code for invalid_grant.
         * <p>
         * SubError code for cases when client not in the Microsoft first party family group
         * redeems auth code or refresh token given to a client in the family.
         */
        public static final String CLIENT_MISMATCH = "client_mismatch";

        /**
         * Oauth2 suberror code for invalid_grant.
         * <p>
         * Conditional access suberror code when a policy enforces token lifetime.
         */
        public static final String TOKEN_EXPIRED = "token_expired";

        /**
         * Oauth2 suberror code for invalid_grant.
         * <p>
         * Conditional access suberror code which indicates a simple action is required by the end user, like MFA.
         */
        public static final String BASIC_ACTION = "basic_action";

        /**
         * Oauth2 suberror code for invalid_grant.
         * <p>
         * Conditional access suberror code which indicates additional action is
         * required that is in the user control, but is outside of the sign in session.
         * For example, enroll in MDM or register install an app that uses Intune app protection.
         */
        public static final String ADDITIONAL_ACTION = "additional_action";

        /**
         * Oauth2 suberror code for invalid_grant.
         * <p>
         * Conditional access suberror code where user will be shown an informational
         * message with no immediate remediation steps.
         * For example access was blocked due to location or the device is not domain joined.
         */
        public static final String MESSAGE_ONLY = "message_only";

        /**
         * Oauth2 suberror code for invalid_grant.
         * <p>
         * OpenId connect suberror code, where user consent is required.
         */
        public static final String CONSENT_REQUIRED = "consent_required";

        /**
         * Oauth2 suberror code for invalid_grant.
         * <p>
         * Custom sub error that notifies the user that their password has expired.
         */
        public static final String USER_PASSWORD_EXPIRED = "user_password_expired";
    }

    /**
     * HTTP header fields.
     */
    public static final class HeaderField {

        /**
         * @see <a href="https://tools.ietf.org/html/rfc1945#appendix-D.2.1">RFC-1945</a>
         */
        public static final String ACCEPT = "Accept";

        /**
         * Header used to track SPE Ring for telemetry.
         */
        public static final String X_MS_CLITELEM = "x-ms-clitelem";
    }

    /**
     * Identifiers for file formats and format contents.
     */
    public static final class MediaType {

        /**
         * @see <a href="https://tools.ietf.org/html/rfc7159">RFC-7159</a>
         */
        public static final String APPLICATION_JSON = "application/json";
    }

    public static final class TelemetryEvents {
        public static final String DECRYPTION_ERROR = "decryption_error_v2";

        public static final String KEYCHAIN_WRITE_START = "keychain_write_v2_start";

        public static final String KEYCHAIN_WRITE_END = "keychain_write_v2_end";

        public static final String KEYCHAIN_READ_START = "keychain_read_v2_start";

        public static final String KEYCHAIN_READ_END = "keychain_read_v2_end";

        public static final String KEY_RETRIEVAL_START = "key_retrieval_v2_start";

        public static final String KEY_RETRIEVAL_END = "key_retrieval_v2_end";

        public static final String KEY_DISTRIBUTION_START = "key_distribution_v2_start";

        public static final String KEY_DISTRIBUTION_END = "key_distribution_v2_end";

        public static final String KEY_CREATED = "key_created_v2";

        public static final String SHARED_DEVICE_REGISTERED = "shared_device_registered";

        public static final String USER_SIGNED_INTO_SHARED_DEVICE = "user_signed_into_shared_device";

        public static final String USER_SIGNED_OUT_FROM_SHARED_DEVICE = "user_signed_out_from_shared_device";
    }

    public static final class SdkPlatformFields {
        /**
         * The String representing the sdk platform.
         */
        public static final String PRODUCT = "x-client-SKU";

        /**
         * The String representing the sdk version.
         */
        public static final String VERSION = "x-client-Ver";

        /**
         * The Strings representing SdkType
         */
        public static final String PRODUCT_NAME_MSAL = "MSAL.Android";

        public static final String PRODUCT_NAME_MSAL_CPP = "MSAL.xplat.Android";
    }

<<<<<<< HEAD
    public static final class PlatformIdParameters {

        /**
         * The String representing the CPU for the device.
         */
        public static final String CPU_PLATFORM = "x-client-CPU";

        /**
         * The String representing the device OS.
         */
        public static final String OS = "x-client-OS";

        /**
         * The String representing the device model.
         */
        public static final String DEVICE_MODEL = "x-client-DM";

        /**
         * String for the broker version.
         */
        public static final String BROKER_VERSION = "x-client-brkrver";
    }

=======
>>>>>>> 16bf052b
}<|MERGE_RESOLUTION|>--- conflicted
+++ resolved
@@ -1587,30 +1587,4 @@
         public static final String PRODUCT_NAME_MSAL_CPP = "MSAL.xplat.Android";
     }
 
-<<<<<<< HEAD
-    public static final class PlatformIdParameters {
-
-        /**
-         * The String representing the CPU for the device.
-         */
-        public static final String CPU_PLATFORM = "x-client-CPU";
-
-        /**
-         * The String representing the device OS.
-         */
-        public static final String OS = "x-client-OS";
-
-        /**
-         * The String representing the device model.
-         */
-        public static final String DEVICE_MODEL = "x-client-DM";
-
-        /**
-         * String for the broker version.
-         */
-        public static final String BROKER_VERSION = "x-client-brkrver";
-    }
-
-=======
->>>>>>> 16bf052b
 }