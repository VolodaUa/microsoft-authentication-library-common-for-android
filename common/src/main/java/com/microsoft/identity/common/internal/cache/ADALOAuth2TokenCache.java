--- conflicted
+++ resolved
@@ -122,12 +122,7 @@
         mISharedPreferencesFileManager =
                 components.getEncryptedFileStore(
                         fileName,
-<<<<<<< HEAD
-                        components.getStorageEncryptionManager(null)
-=======
-                        new AndroidCommonComponents(getContext()).
-                                getStorageEncryptionManager()
->>>>>>> aaad23ae
+                        components.getStorageEncryptionManager()
                 );
     }
 
