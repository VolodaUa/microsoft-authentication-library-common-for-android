--- conflicted
+++ resolved
@@ -378,11 +378,7 @@
         removeAllRefreshTokensExcept(accountToSave, refreshTokenToSave);
 
         final CacheRecord.CacheRecordBuilder result = CacheRecord.builder();
-<<<<<<< HEAD
-        result.mAccount(accountToSave);
-=======
         result.account(accountToSave);
->>>>>>> c1dcf7c5
         result.accessToken(accessTokenToSave);
         result.refreshToken(refreshTokenToSave);
         setToCacheRecord(result, idTokenToSave);
@@ -776,11 +772,8 @@
         );
 
         final CacheRecord.CacheRecordBuilder result = CacheRecord.builder();
-<<<<<<< HEAD
-        result.mAccount(account);
-=======
+
         result.account(account);
->>>>>>> c1dcf7c5
         result.accessToken(accessTokens.isEmpty() ? null : (AccessTokenRecord) accessTokens.get(0));
         result.refreshToken(refreshTokens.isEmpty() ? null : (RefreshTokenRecord) refreshTokens.get(0));
         result.idToken(idTokens.isEmpty() ? null : (IdTokenRecord) idTokens.get(0));
