--- conflicted
+++ resolved
@@ -22,11 +22,8 @@
 //  THE SOFTWARE.
 package com.microsoft.identity.common.internal.authorities;
 
-<<<<<<< HEAD
-=======
 import android.support.annotation.NonNull;
 
->>>>>>> 3bc95971
 public class AllAccounts extends AzureActiveDirectoryAudience {
 
     public static final String ALL_ACCOUNTS_TENANT_ID = "common";
