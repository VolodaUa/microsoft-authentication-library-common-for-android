--- conflicted
+++ resolved
@@ -20,12 +20,8 @@
 
     // Turn on the VERBOSE level logging by default.
     private LogLevel mLogLevel = LogLevel.VERBOSE;
-<<<<<<< HEAD
-    private AtomicReference<ILoggerCallback> mExternalLogger = new AtomicReference<>(null);
-=======
     private ILoggerCallback mExternalLogger;
     private final Object mLock = new Object();
->>>>>>> 4da1d912
 
     // Disable to log PII by default.
     private static boolean mAllowPii = false;
@@ -110,11 +106,6 @@
      *
      * @param externalLogger The reference to the {@link ILoggerCallback} that can
      *                       output the logs to the designated places.
-<<<<<<< HEAD
-     * @throws IllegalStateException if external logger is already set, and the caller is trying
-     *                               to set it again.
-=======
->>>>>>> 4da1d912
      */
     public void setExternalLogger(final ILoggerCallback externalLogger) {
         synchronized (mLock) {
@@ -430,7 +421,7 @@
     }
 
     /**
-<<<<<<< HEAD
+     * <<<<<<< HEAD
      * Log a method entry, with optional parameters. This method only writes output if the
      * {@link LogLevel} is {@link LogLevel#VERBOSE} and PII logging is enabled.
      *
@@ -501,9 +492,9 @@
     /**
      * TODO. Need to discuss on how to keep the correlationID.
      * CorrelationID should be per request => need to sync with Telemetry implementation
-=======
+     * =======
      * TODO. Need to discuss on how to keep the correlationID. CorrelationID should be per request => need to sync with Telemetry implementation
->>>>>>> 4da1d912
+     * >>>>>>> dev
      */
     private void log(final String tag,
                      final LogLevel logLevel,
