--- conflicted
+++ resolved
@@ -32,7 +32,6 @@
         return mCorrelationId;
     }
 
-<<<<<<< HEAD
     public enum ResultStatus {
         CANCEL,
         COMPLETED,
@@ -44,8 +43,6 @@
         }
     }
 
-=======
->>>>>>> 68ff34d3
     private final ResultStatus mStatus;
     private final Object mResult;
     private final String mCorrelationId;
