--- conflicted
+++ resolved
@@ -100,11 +100,7 @@
     }
 
     @Override
-<<<<<<< HEAD
-    void extractState(final Bundle state) {
-=======
     void extractState(@NonNull final Bundle state) {
->>>>>>> 737d9438
         super.extractState(state);
         mAuthIntent = state.getParcelable(AUTH_INTENT);
         mBrowserFlowStarted = state.getBoolean(BROWSER_FLOW_STARTED, false);
