//  Copyright (c) Microsoft Corporation.
//  All rights reserved.
//
//  This code is licensed under the MIT License.
//
//  Permission is hereby granted, free of charge, to any person obtaining a copy
//  of this software and associated documentation files(the "Software"), to deal
//  in the Software without restriction, including without limitation the rights
//  to use, copy, modify, merge, publish, distribute, sublicense, and / or sell
//  copies of the Software, and to permit persons to whom the Software is
//  furnished to do so, subject to the following conditions :
//
//  The above copyright notice and this permission notice shall be included in
//  all copies or substantial portions of the Software.
//
//  THE SOFTWARE IS PROVIDED "AS IS", WITHOUT WARRANTY OF ANY KIND, EXPRESS OR
//  IMPLIED, INCLUDING BUT NOT LIMITED TO THE WARRANTIES OF MERCHANTABILITY,
//  FITNESS FOR A PARTICULAR PURPOSE AND NONINFRINGEMENT. IN NO EVENT SHALL THE
//  AUTHORS OR COPYRIGHT HOLDERS BE LIABLE FOR ANY CLAIM, DAMAGES OR OTHER
//  LIABILITY, WHETHER IN AN ACTION OF CONTRACT, TORT OR OTHERWISE, ARISING FROM,
//  OUT OF OR IN CONNECTION WITH THE SOFTWARE OR THE USE OR OTHER DEALINGS IN
//  THE SOFTWARE.
package com.microsoft.identity.common.internal.platform;

import android.content.Context;
import android.os.Build;

import androidx.annotation.NonNull;
import androidx.annotation.RequiresApi;

import com.microsoft.identity.common.exception.ClientException;
import com.microsoft.identity.common.internal.controllers.TaskCompletedCallbackWithError;

import java.net.URL;
<<<<<<< HEAD
import java.security.AlgorithmParameters;
import java.security.KeyStore;
import java.security.KeyStoreException;
import java.security.NoSuchAlgorithmException;
import java.security.PublicKey;
import java.security.UnrecoverableEntryException;
import java.security.spec.AlgorithmParameterSpec;
import java.security.spec.MGF1ParameterSpec;
=======
import java.security.cert.Certificate;
>>>>>>> 5c25063b
import java.util.Date;

import javax.crypto.spec.OAEPParameterSpec;
import javax.crypto.spec.PSource;

/**
 * Internal convenience class interface for PoP related functions.
 */
public interface IDevicePopManager {

    /**
     * The desired export format of our PoP public key.
     */
    enum PublicKeyFormat {
        /**
         * Base64 encoded SubjectPublicKeyInfo of the X.509 Certificate.
         * <p>
         * Conforms to the following ASN.1
         * <pre>
         * SubjectPublicKeyInfo  ::=  SEQUENCE  {
         *     algorithm            AlgorithmIdentifier,
         *     subjectPublicKey     BIT STRING
         * }
         * </pre>
         */
        X_509_SubjectPublicKeyInfo_ASN_1,

        /**
         * An RFC-7517 compliant public key as a minified JWK.
         * <p>
         * Sample value:
         * <pre>
         * {
         * 	"kty": "RSA",
         * 	"e": "AQAB",
         * 	"n": "tMqJ7Oxh3PdLaiEc28w....HwES9Q"
         * }
         * </pre>
         */
        JWK
    }

    /**
     * Signing algorithms supported by our underlying keystore. Not all algs available at all device
     * levels.
     */
    enum SigningAlgorithm {
        @RequiresApi(Build.VERSION_CODES.JELLY_BEAN_MR2)
        MD5_WITH_RSA("MD5withRSA"),

        @RequiresApi(Build.VERSION_CODES.JELLY_BEAN_MR2)
        NONE_WITH_RSA("NONEwithRSA"),

        @RequiresApi(Build.VERSION_CODES.JELLY_BEAN_MR2)
        SHA_256_WITH_RSA("SHA256withRSA"),

        @RequiresApi(Build.VERSION_CODES.M)
        SHA_256_WITH_RSA_PSS("SHA256withRSA/PSS"),

        @RequiresApi(Build.VERSION_CODES.JELLY_BEAN_MR2)
        SHA_384_WITH_RSA("SHA384withRSA"),

        @RequiresApi(Build.VERSION_CODES.M)
        SHA_384_WITH_RSA_PSS("SHA384withRSA/PSS"),

        @RequiresApi(Build.VERSION_CODES.JELLY_BEAN_MR2)
        SHA_512_WITH_RSA("SHA512withRSA"),

        @RequiresApi(Build.VERSION_CODES.M)
        SHA_512_WITH_RSA_PSS("SHA512withRSA/PSS");

        private final String mValue;

        SigningAlgorithm(@NonNull final String value) {
            mValue = value;
        }

        @Override
        @NonNull
        public String toString() {
            return mValue;
        }
    }

    /**
     * Ciphers supported by our underlying keystore. Asymmetric ciphers shown only.
     * <p>
     * Note: Some ciphers are [in]conspicuously absent. Any cipher that requires use of a SHA-1
     * digest or uses NO_PADDING will not be supported.
     */
    enum Cipher implements CryptoSuite {
        @RequiresApi(Build.VERSION_CODES.JELLY_BEAN_MR2)
        RSA_ECB_PKCS1_PADDING("RSA/ECB/PKCS1Padding"),

        @RequiresApi(Build.VERSION_CODES.M)
        RSA_ECB_OAEPWithSHA_256AndMGF1Padding("RSA/ECB/OAEPWithSHA-256AndMGF1Padding") {
            @Override
            public AlgorithmParameterSpec getParameters() {
                // We're going to be forcing defaults in this cipher to correct a deficiency in certain
                // android platform support.  See:
                // https://issuetracker.google.com/issues/37075898#comment7
                return new OAEPParameterSpec("SHA-256", "MGF1", new MGF1ParameterSpec("SHA-1"), PSource.PSpecified.DEFAULT);
            }
        },

        @RequiresApi(Build.VERSION_CODES.M)
        RSA_ECB_OAEPWithSHA_384AndMGF1Padding("RSA/ECB/OAEPWithSHA-384AndMGF1Padding") {
            @Override
            public AlgorithmParameterSpec getParameters() {
                // We're going to be forcing defaults in this cipher to correct a deficiency in certain
                // android platform support.  See:
                // https://issuetracker.google.com/issues/37075898#comment7
                return new OAEPParameterSpec("SHA-384", "MGF1", new MGF1ParameterSpec("SHA-1"), PSource.PSpecified.DEFAULT);
            }
        },

        @RequiresApi(Build.VERSION_CODES.M)
        RSA_ECB_OAEPWithSHA_512AndMGF1Padding("RSA/ECB/OAEPWithSHA-512AndMGF1Padding") {
            @Override
            public AlgorithmParameterSpec getParameters() {
                // We're going to be forcing defaults in this cipher to correct a deficiency in certain
                // android platform support.  See:
                // https://issuetracker.google.com/issues/37075898#comment7
                return new OAEPParameterSpec("SHA-512", "MGF1", new MGF1ParameterSpec("SHA-1"), PSource.PSpecified.DEFAULT);
            }
        };

        private final String mValue;

        Cipher(@NonNull final String value) {
            mValue = value;
        }

        @Override
        @NonNull
        public String toString() {
            return mValue;
        }

        @Override
        public String cipherName() {
            return mValue;
        }

        @Override
        public String macName() {
            if (Build.VERSION.SDK_INT >= Build.VERSION_CODES.JELLY_BEAN_MR2) {
                return SigningAlgorithm.SHA_256_WITH_RSA.name();
            } else {
                return "HmacSHA256";
            }
        }

        @Override
        public boolean isAsymmetric() {
            return true;
        }

        @Override
        public Class<? extends KeyStore.Entry> keyClass() {
            return KeyStore.PrivateKeyEntry.class;
        }

        @Override
        public int keySize() {
            return 2048;
        }

        /**
         * @return parameters to configure this cipher with, or null if none.
         */
        public AlgorithmParameterSpec getParameters() {
            return null;
        }
    }

    /**
     * Tests if keys exist.
     *
     * @return True if keys exist, false otherwise.
     */
    boolean asymmetricKeyExists();

    /**
     * Tests for existence of keys AND that they match the match the supplied thumbprint.
     *
     * @param thumbprint The thumbprint to match.
     * @return True if keys exist and they match the supplied thumbprint. False if keys do not match
     * or if keys cannot be loaded due to KeyStore errors.
     */
    boolean asymmetricKeyExists(String thumbprint);

    /**
     * Gets the thumbprint of the current KeyPair.
     *
     * @return The thumbprint.
     */
    String getAsymmetricKeyThumbprint() throws ClientException;

    /**
     * Generates asymmetric keys used by pop.
     *
     * @param callback Async callback with thumbprint/exception info.
     */
    void generateAsymmetricKey(Context context, TaskCompletedCallbackWithError<String, ClientException> callback);

    /**
     * Generates asymmetric keys used by pop.
     *
     * @return The generated RSA KeyPair's thumbprint.
     */
    String generateAsymmetricKey(Context context) throws ClientException;

    /**
     * Returns the creation date of the asymmetric key entry backing this instance.
     *
     * @return The asymmetric key creation date.
     * @throws ClientException If no asymmetric key exists.
     */
    Date getAsymmetricKeyCreationDate() throws ClientException;

    /**
     * Clears keys, if present.
     */
    boolean clearAsymmetricKey();

    /**
     * API to generate the req_cnf used for auth code redemptions.
     *
     * @return The req_cnf value.
     */
    String getRequestConfirmation() throws ClientException;

    /**
     * Async API to generate the req_cnf used for auth code redemptions.
     *
     * @return The req_cnf value.
     */
    void getRequestConfirmation(TaskCompletedCallbackWithError<String, ClientException> callback);

    /**
     * Signs an arbitrary piece of String data.
     *
     * @param alg   The RSA signing algorithm to use.
     * @param input The input to sign.
     * @return The input data, signed by our private key.
     * @see com.microsoft.identity.common.internal.platform.DevicePopManager.SigningAlgorithm
     */
    String sign(SigningAlgorithm alg, String input) throws ClientException;

    /**
     * Signs an arbitrary piece of byte data.
     *
     * @param alg   The RSA signing algorithm to use.
     * @param input The input to sign.
     * @return The input data, signed by our private key.
     * @see com.microsoft.identity.common.internal.platform.DevicePopManager.SigningAlgorithm
     */
    byte[] sign(@NonNull SigningAlgorithm alg, byte[] input) throws ClientException;

    /**
     * Verify a signature previously made by our Private Key.
     *
     * @param alg          The RSA signing algorithm to use.
     * @param plainText    The input to verify.
     * @param signatureStr The signature against which the plainText should be evaluated.
     * @return True if the input was signed by our private key. False otherwise.
     * @see com.microsoft.identity.common.internal.platform.DevicePopManager.SigningAlgorithm
     */
    boolean verify(SigningAlgorithm alg, String plainText, String signatureStr);

    /**
     * Verify a signature previously made by our Private Key.
     *
     * @param alg            The RSA signing algorithm to use.
     * @param plainText      The input to verify.
     * @param signatureBytes The signature against which the plainText should be evaluated.
     * @return True if the input was signed by our private key. False otherwise.
     * @see com.microsoft.identity.common.internal.platform.DevicePopManager.SigningAlgorithm
     */
    boolean verify(@NonNull SigningAlgorithm alg, byte[] plainText, byte[] signatureBytes);

    /**
     * Encrypts the supplied String with the provided cipher.
     *
     * @param cipher    The cipher to use.
     * @param plaintext The data to encrypt.
     * @return The encrypted plaintext.
     * @throws ClientException If encryption fails.
     */
    String encrypt(Cipher cipher, String plaintext) throws ClientException;

    /**
     * Encrypts the supplied byte array with the provided cipher.
     *
     * @param cipher    The cipher to use.
     * @param plaintext The data to encrypt.
     * @return The encrypted plaintext.
     * @throws ClientException If encryption fails.
     */
    byte[] encrypt(@NonNull final Cipher cipher, @NonNull final byte[] plaintext) throws ClientException;

    /**
     * Decrypts the supplied String with the provided cipher.
     *
     * @param cipher     The cipher used to derive the provided ciphertext.
     * @param ciphertext The text to decrypt.
     * @return The decrypted text.
     * @throws ClientException If decryption fails.
     */
    String decrypt(Cipher cipher, String ciphertext) throws ClientException;

    /**
     * Decrypts the supplied String with the provided cipher.
     *
     * @param cipher     The cipher used to derive the provided ciphertext.
     * @param ciphertext The text to decrypt.
     * @return The decrypted text.
     * @throws ClientException If decryption fails.
     */
    byte[] decrypt(@NonNull Cipher cipher, byte[] ciphertext) throws ClientException;

    /**
     * Gets the {@link SecureHardwareState} of this DevicePopManager.
     *
     * @return The SecureHardwareState.
     * @throws ClientException If the underlying key material cannot be inspected.
     */
    SecureHardwareState getSecureHardwareState() throws ClientException;

    /**
     * Gets the public key associated with this DevicePoPManager formatted per the supplied
     * export param.
     *
     * @param format The export format of the public key.
     * @return A String of the public key.
     */
    String getPublicKey(PublicKeyFormat format) throws ClientException;

    /**
<<<<<<< HEAD
     * Gets the public key associated with this DevicePoPManager.
     *
     * @return A PublicKey instance.
     */
    PublicKey getPublicKey() throws UnrecoverableEntryException, NoSuchAlgorithmException, KeyStoreException;
=======
     * Returns the certificate chain associated with the underlying key material.
     *
     * @return The certificate chain (with the device pop key certificate first, following by zero
     * or more certificate authorities), or null if the current key does not contain a certificate
     * chain.
     * @throws ClientException If the underlying key material cannot be inspected.
     */
    Certificate[] getCertificateChain() throws ClientException;
>>>>>>> 5c25063b

    /**
     * Api to create the signed PoP access token.
     *
     * @param httpMethod  (Optional) The HTTP method that will be used with this outbound request.
     * @param timestamp   Seconds since January 1st, 1970 (UTC).
     * @param requestUrl  The recipient URL of the outbound request.
     * @param accessToken The access_token from which to derive the signed JWT.
     * @param nonce       (Optional) Arbitrary value used for replay protection by middleware.
     * @return The signed PoP access token.
     */
    String mintSignedAccessToken(String httpMethod,
                                 long timestamp,
                                 URL requestUrl,
                                 String accessToken,
                                 String nonce
    ) throws ClientException;

    /**
     * Api to create the signed PoP access token.
     *
     * @param httpMethod   (Optional) The HTTP method that will be used with this outbound request.
     * @param timestamp    Seconds since January 1st, 1970 (UTC).
     * @param requestUrl   The recipient URL of the outbound request.
     * @param accessToken  The access_token from which to derive the signed JWT.
     * @param nonce        (Optional) Arbitrary value used for replay protection by middleware.
     * @param clientClaims (Optional) Arbitrary String data provided by the caller. Used as the
     *                     client_claims value.
     * @return The signed PoP access token.
     */
    String mintSignedAccessToken(String httpMethod,
                                 long timestamp,
                                 URL requestUrl,
                                 String accessToken,
                                 String nonce,
                                 String clientClaims
    ) throws ClientException;

    /**
     * Api to create the signed HTTP requests (SHRs) without embedding a PoP-AT.
     *
     * @param httpMethod   (Optional) The HTTP method that will be used with this outbound request.
     * @param timestamp    Seconds since January 1st, 1970 (UTC).
     * @param requestUrl   The recipient URL of the outbound request.
     * @param nonce        (Optional) Arbitrary value used for replay protection by middleware.
     * @param clientClaims (Optional) Arbitrary String data provided by the caller. Used as the
     *                     client_claims value.
     * @return The signed PoP access token.
     */
    String mintSignedHttpRequest(String httpMethod,
                                 long timestamp,
                                 URL requestUrl,
                                 String nonce,
                                 String clientClaims
    ) throws ClientException;
}<|MERGE_RESOLUTION|>--- conflicted
+++ resolved
@@ -32,7 +32,6 @@
 import com.microsoft.identity.common.internal.controllers.TaskCompletedCallbackWithError;
 
 import java.net.URL;
-<<<<<<< HEAD
 import java.security.AlgorithmParameters;
 import java.security.KeyStore;
 import java.security.KeyStoreException;
@@ -41,9 +40,7 @@
 import java.security.UnrecoverableEntryException;
 import java.security.spec.AlgorithmParameterSpec;
 import java.security.spec.MGF1ParameterSpec;
-=======
 import java.security.cert.Certificate;
->>>>>>> 5c25063b
 import java.util.Date;
 
 import javax.crypto.spec.OAEPParameterSpec;
@@ -384,13 +381,13 @@
     String getPublicKey(PublicKeyFormat format) throws ClientException;
 
     /**
-<<<<<<< HEAD
-     * Gets the public key associated with this DevicePoPManager.
+     * Gets the public key associated with this underlying key in the pop manager..
      *
      * @return A PublicKey instance.
      */
     PublicKey getPublicKey() throws UnrecoverableEntryException, NoSuchAlgorithmException, KeyStoreException;
-=======
+    
+    /*
      * Returns the certificate chain associated with the underlying key material.
      *
      * @return The certificate chain (with the device pop key certificate first, following by zero
@@ -399,7 +396,6 @@
      * @throws ClientException If the underlying key material cannot be inspected.
      */
     Certificate[] getCertificateChain() throws ClientException;
->>>>>>> 5c25063b
 
     /**
      * Api to create the signed PoP access token.
