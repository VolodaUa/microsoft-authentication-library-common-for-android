--- conflicted
+++ resolved
@@ -51,10 +51,7 @@
         final String methodTag = TAG + ":CertBasedAuthFactory";
         mActivity = activity;
         mSmartcardCertBasedAuthManager = SmartcardCertBasedAuthManagerFactory.createSmartcardCertBasedAuthManager(mActivity.getApplicationContext());
-<<<<<<< HEAD
-=======
         mDialogHolder = new DialogHolder(mActivity);
->>>>>>> 32acf06c
         if (mSmartcardCertBasedAuthManager == null) {
             return;
         }
@@ -69,8 +66,6 @@
         });
         //Connection and disconnection callbacks for discovery are set in the SmartcardCertBasedAuthChallengeHandlers.
         mSmartcardCertBasedAuthManager.startUsbDiscovery();
-<<<<<<< HEAD
-=======
     }
 
     /**
@@ -109,7 +104,6 @@
                 callback.onReceived(null);
             }
         });
->>>>>>> 32acf06c
     }
 
     /**
@@ -118,18 +112,6 @@
      * Otherwise, shows a dialog prompting user to connect a smartcard.
      * @param callback logic to run after a CertBasedAuthChallengeHandler is created.
      */
-<<<<<<< HEAD
-    @NonNull
-    public ICertBasedAuthChallengeHandler createCertBasedAuthChallengeHandler() {
-        if (mSmartcardCertBasedAuthManager == null) {
-            //Smartcard CBA is not available, so default to on-device.
-            return new OnDeviceCertBasedAuthChallengeHandler(mActivity);
-        }
-        else if (mSmartcardCertBasedAuthManager.isUsbDeviceConnected()) {
-            return new SmartcardCertBasedAuthChallengeHandler(mActivity, mSmartcardCertBasedAuthManager, new DialogHolder(mActivity), false);
-        }
-        return new UserChoiceCertBasedAuthChallengeHandler(mActivity, mSmartcardCertBasedAuthManager, new DialogHolder(mActivity));
-=======
     private void setUpForSmartcardCertBasedAuth(@NonNull final CertBasedAuthChallengeHandlerCallback callback) {
         //If smartcard is already plugged in, go straight to cert picker.
         if (mSmartcardCertBasedAuthManager.isUsbDeviceConnected()) {
@@ -173,7 +155,6 @@
                 //ConnectionCallback will be changed before ever reaching this method.
             }
         });
->>>>>>> 32acf06c
     }
 
     /**
