--- conflicted
+++ resolved
@@ -37,8 +37,10 @@
  * Instantiates handlers for certificate based authentication.
  */
 public class CertBasedAuthFactory {
-
     private static final String TAG = CertBasedAuthFactory.class.getSimpleName();
+    private static final String USER_CANCEL_MESSAGE = "User canceled smartcard CBA flow.";
+    private static final String ON_DEVICE_CHOICE = "on-device";
+    private static final String SMARTCARD_CHOICE = "smartcard";
     private final Activity mActivity;
     private final AbstractSmartcardCertBasedAuthManager mSmartcardCertBasedAuthManager;
     private final DialogHolder mDialogHolder;
@@ -74,32 +76,24 @@
      * @param callback logic to run after a ICertBasedAuthChallengeHandler is chosen.
      */
     public void createCertBasedAuthChallengeHandler(@NonNull final CertBasedAuthChallengeHandlerCallback callback) {
+        final CertBasedAuthTelemetryHelper telemetryHelper = new CertBasedAuthTelemetryHelper();
+        telemetryHelper.setUserChoice(null);
+        telemetryHelper.setCertBasedAuthChallengeHandler(null);
         if (mSmartcardCertBasedAuthManager == null) {
             //Smartcard CBA is not available, so default to on-device.
-<<<<<<< HEAD
-            return new OnDeviceCertBasedAuthChallengeHandler(
+            callback.onReceived(new OnDeviceCertBasedAuthChallengeHandler(
                     mActivity,
-                    new CertBasedAuthTelemetryHelper());
+                    telemetryHelper));
+            return;
         }
         else if (mSmartcardCertBasedAuthManager.isUsbDeviceConnected()) {
-            return new SmartcardCertBasedAuthChallengeHandler(
+            telemetryHelper.setUserChoice(SMARTCARD_CHOICE);
+            callback.onReceived(new SmartcardCertBasedAuthChallengeHandler(
                     mActivity,
                     mSmartcardCertBasedAuthManager,
-                    new DialogHolder(mActivity),
-                    new CertBasedAuthTelemetryHelper(),
-                    false);
-        }
-        return new UserChoiceCertBasedAuthChallengeHandler(
-                mActivity,
-                mSmartcardCertBasedAuthManager,
-                new DialogHolder(mActivity),
-                new CertBasedAuthTelemetryHelper());
-=======
-            callback.onReceived(new OnDeviceCertBasedAuthChallengeHandler(mActivity));
-            return;
-        }
-        else if (mSmartcardCertBasedAuthManager.isUsbDeviceConnected()) {
-            callback.onReceived(new SmartcardCertBasedAuthChallengeHandler(mActivity, mSmartcardCertBasedAuthManager, mDialogHolder, false));
+                    mDialogHolder,
+                    telemetryHelper,
+                    false));
             return;
         }
         //Need input from user to determine which CertBasedAuthChallengeHandler to return.
@@ -111,19 +105,34 @@
                 //Position 1 -> Smartcard
                 if (checkedPosition == 0) {
                     mDialogHolder.dismissDialog();
-                    callback.onReceived(new OnDeviceCertBasedAuthChallengeHandler(mActivity));
+                    telemetryHelper.setUserChoice(ON_DEVICE_CHOICE);
+                    callback.onReceived(new OnDeviceCertBasedAuthChallengeHandler(
+                            mActivity,
+                            telemetryHelper));
                     return;
                 }
-                setUpForSmartcardCertBasedAuth(callback);
+                telemetryHelper.setUserChoice(SMARTCARD_CHOICE);
+                setUpForSmartcardCertBasedAuth(callback, telemetryHelper);
             }
         }, new UserChoiceDialog.CancelCbaCallback() {
             @RequiresApi(api = Build.VERSION_CODES.LOLLIPOP)
             @Override
             public void onCancel() {
-                mDialogHolder.dismissDialog();
-                callback.onReceived(null);
-            }
-        });
+                onCancelHelper(callback, telemetryHelper);
+            }
+        });
+    }
+
+    /**
+     * Helper method for logic to be run upon user cancelling out of CBA.
+     * @param callback logic to run after a ICertBasedAuthChallengeHandler is chosen.
+     * @param telemetryHelper CertBasedAuthTelemetryHelper instance.
+     */
+    private void onCancelHelper(@NonNull final  CertBasedAuthChallengeHandlerCallback callback,
+                                @NonNull final CertBasedAuthTelemetryHelper telemetryHelper) {
+        mDialogHolder.dismissDialog();
+        telemetryHelper.setResultFailure(USER_CANCEL_MESSAGE);
+        callback.onReceived(null);
     }
 
     /**
@@ -131,14 +140,18 @@
      * Proceeds with a certificate picker if a smartcard is already connected.
      * Otherwise, shows a dialog prompting user to connect a smartcard.
      * @param callback logic to run after a CertBasedAuthChallengeHandler is created.
-     */
-    private void setUpForSmartcardCertBasedAuth(@NonNull final CertBasedAuthChallengeHandlerCallback callback) {
+     * @param telemetryHelper CertBasedAuthTelemetryHelper instance.
+     */
+    private void setUpForSmartcardCertBasedAuth(
+            @NonNull final CertBasedAuthChallengeHandlerCallback callback,
+            @NonNull final CertBasedAuthTelemetryHelper telemetryHelper) {
         //If smartcard is already plugged in, go straight to cert picker.
         if (mSmartcardCertBasedAuthManager.isUsbDeviceConnected()) {
             callback.onReceived(new SmartcardCertBasedAuthChallengeHandler(
                     mActivity,
                     mSmartcardCertBasedAuthManager,
                     mDialogHolder,
+                    telemetryHelper,
                     false));
             return;
         }
@@ -154,28 +167,30 @@
                                 mActivity,
                                 mSmartcardCertBasedAuthManager,
                                 mDialogHolder,
+                                telemetryHelper,
                                 false));
                         return;
                     }
-                    showSmartcardPromptDialogAndSetConnectionCallback(callback);
+                    showSmartcardPromptDialogAndSetConnectionCallback(callback, telemetryHelper);
                 }
             });
             return;
         }
-        showSmartcardPromptDialogAndSetConnectionCallback(callback);
+        showSmartcardPromptDialogAndSetConnectionCallback(callback, telemetryHelper);
     }
 
     /**
      * Helper method that shows smartcard prompt dialog and sets connection callback.
      * @param challengeHandlerCallback logic to run after a CertBasedAuthChallengeHandler is chosen.
-     */
-    private void showSmartcardPromptDialogAndSetConnectionCallback(@NonNull final CertBasedAuthChallengeHandlerCallback challengeHandlerCallback) {
+     * @param telemetryHelper CertBasedAuthTelemetryHelper instance.
+     */
+    private void showSmartcardPromptDialogAndSetConnectionCallback(@NonNull final CertBasedAuthChallengeHandlerCallback challengeHandlerCallback,
+                                                                   @NonNull final CertBasedAuthTelemetryHelper telemetryHelper) {
         mDialogHolder.showSmartcardPromptDialog(new SmartcardPromptDialog.CancelCbaCallback() {
             @RequiresApi(api = Build.VERSION_CODES.LOLLIPOP)
             @Override
             public void onCancel() {
-                mDialogHolder.dismissDialog();
-                challengeHandlerCallback.onReceived(null);
+                onCancelHelper(challengeHandlerCallback, telemetryHelper);
             }
         });
         mSmartcardCertBasedAuthManager.setConnectionCallback(new AbstractSmartcardCertBasedAuthManager.IConnectionCallback() {
@@ -190,6 +205,7 @@
                         mActivity,
                         mSmartcardCertBasedAuthManager,
                         mDialogHolder,
+                        telemetryHelper,
                         isNfc));
             }
 
@@ -198,7 +214,6 @@
                 //ConnectionCallback will be changed before ever reaching this method.
             }
         });
->>>>>>> 7a55533c
     }
 
     /**
