--- conflicted
+++ resolved
@@ -156,18 +156,6 @@
                 future.whenComplete(getCommandResultConsumer(command, handler));
                 return future;
             }
-<<<<<<< HEAD
-        } else {
-            future.whenComplete(getCommandResultConsumer(command, handler));
-            return;
-        }
-
-        sSilentExecutor.execute(new Runnable() {
-            @Override
-            public void run() {
-                final String correlationId = initializeDiagnosticContext(command.getParameters().getCorrelationId(), command.getParameters().getSdkType().getProductName(), command.getParameters().getSdkVersion());
-=======
->>>>>>> 16bf052b
 
             final FinalizableResultFuture<CommandResult> finalFuture = future;
 
@@ -623,10 +611,6 @@
         rc.put(DiagnosticContext.CORRELATION_ID, correlationId);
         rc.put(AuthenticationConstants.SdkPlatformFields.PRODUCT, sdkType);
         rc.put(AuthenticationConstants.SdkPlatformFields.VERSION, sdkVersion);
-<<<<<<< HEAD
-
-=======
->>>>>>> 16bf052b
         DiagnosticContext.setRequestContext(rc);
         Logger.verbose(
                 TAG + methodName,
