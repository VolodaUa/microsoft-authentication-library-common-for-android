--- conflicted
+++ resolved
@@ -222,14 +222,8 @@
             sSilentExecutor.execute(new Runnable() {
                 @Override
                 public void run() {
-<<<<<<< HEAD
+
                     CodeMarkerManager.getInstance().markCode(PerfConstants.CodeMarkerConstants.ACQUIRE_TOKEN_SILENT_EXECUTOR_START);
-                    try {
-                        final CommandParameters commandParameters = command.getParameters();
-                        final String correlationId = initializeDiagnosticContext(commandParameters.getCorrelationId(), commandParameters.getSdkType() == null ? SdkType.UNKNOWN.getProductName() : commandParameters.getSdkType().getProductName(), commandParameters.getSdkVersion());
-=======
->>>>>>> f8f9b3e9
-
                     try {
                         //initializing again since the request is transferred to a different thread pool
                         initializeDiagnosticContext(correlationId, commandParameters.getSdkType() == null ?
