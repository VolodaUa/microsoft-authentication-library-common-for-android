//  Copyright (c) Microsoft Corporation.
//  All rights reserved.
//
//  This code is licensed under the MIT License.
//
//  Permission is hereby granted, free of charge, to any person obtaining a copy
//  of this software and associated documentation files(the "Software"), to deal
//  in the Software without restriction, including without limitation the rights
//  to use, copy, modify, merge, publish, distribute, sublicense, and / or sell
//  copies of the Software, and to permit persons to whom the Software is
//  furnished to do so, subject to the following conditions :
//
//  The above copyright notice and this permission notice shall be included in
//  all copies or substantial portions of the Software.
//
//  THE SOFTWARE IS PROVIDED "AS IS", WITHOUT WARRANTY OF ANY KIND, EXPRESS OR
//  IMPLIED, INCLUDING BUT NOT LIMITED TO THE WARRANTIES OF MERCHANTABILITY,
//  FITNESS FOR A PARTICULAR PURPOSE AND NONINFRINGEMENT. IN NO EVENT SHALL THE
//  AUTHORS OR COPYRIGHT HOLDERS BE LIABLE FOR ANY CLAIM, DAMAGES OR OTHER
//  LIABILITY, WHETHER IN AN ACTION OF CONTRACT, TORT OR OTHERWISE, ARISING FROM,
//  OUT OF OR IN CONNECTION WITH THE SOFTWARE OR THE USE OR OTHER DEALINGS IN
//  THE SOFTWARE.
package com.microsoft.identity.common.internal.controllers;

import android.content.Intent;
import android.os.Handler;
import android.os.Looper;
import android.text.TextUtils;
import android.util.Pair;

import androidx.annotation.NonNull;
import androidx.annotation.Nullable;

import com.microsoft.identity.common.exception.BaseException;
import com.microsoft.identity.common.exception.IntuneAppProtectionPolicyRequiredException;
import com.microsoft.identity.common.exception.UserCancelException;
import com.microsoft.identity.common.internal.eststelemetry.EstsTelemetry;
import com.microsoft.identity.common.internal.logging.DiagnosticContext;
import com.microsoft.identity.common.internal.logging.Logger;
import com.microsoft.identity.common.internal.providers.oauth2.AuthorizationActivity;
import com.microsoft.identity.common.internal.providers.oauth2.AuthorizationFragment;
import com.microsoft.identity.common.internal.request.AcquireTokenOperationParameters;
import com.microsoft.identity.common.internal.request.AcquireTokenSilentOperationParameters;
import com.microsoft.identity.common.internal.result.AcquireTokenResult;
import com.microsoft.identity.common.internal.result.ILocalAuthenticationResult;
import com.microsoft.identity.common.internal.telemetry.Telemetry;

import java.util.UUID;
import java.util.concurrent.ExecutorService;
import java.util.concurrent.Executors;


public class CommandDispatcher {

    private static final String TAG = CommandDispatcher.class.getSimpleName();

    private static final ExecutorService sInteractiveExecutor = Executors.newSingleThreadExecutor();
    private static final ExecutorService sSilentExecutor = Executors.newCachedThreadPool();
    private static final Object sLock = new Object();
    private static InteractiveTokenCommand sCommand = null;
    private static final CommandResultCache sCommandResultCache = new CommandResultCache();

    /**
     * submitSilent - Run a command using the silent thread pool
     *
     * @param command
     */
    public static void submitSilent(@NonNull final BaseCommand command) {
        final String methodName = ":submitSilent";
        Logger.verbose(
                TAG + methodName,
                "Beginning execution of silent command."
        );

        sSilentExecutor.execute(new Runnable() {
            @Override
            public void run() {

                final String correlationId = initializeDiagnosticContext(command.getContext().correlationId());
                EstsTelemetry.getInstance().emitApiId(command.getPublicApiId());

                CommandResult commandResult = null;
                Handler handler = new Handler(Looper.getMainLooper());

                //Log operation parameters
                /*
                if (command.getParameters() instanceof AcquireTokenSilentOperationParameters) {
                    logSilentRequestParams(methodName, (AcquireTokenSilentOperationParameters) command.getParameters());
                    EstsTelemetry.getInstance().emitForceRefresh(command.getParameters().getForceRefresh());
                }
                */

                //Check cache to see if the same command completed in the last 30 seconds
                commandResult = sCommandResultCache.get(command);

                //If nothing in cache, execute the command and cache the result
                if (commandResult == null) {
                    commandResult = executeCommand(command);
                    cacheCommandResult(command, commandResult);
                } else {
                    Logger.info(
                            TAG + methodName,
                            "Silent command result returned from cache."
                    );
                }

                //Return the result via the callback
                returnCommandResult(command, commandResult, handler);

                Telemetry.getInstance().flush(correlationId);

                if (commandResult.getResult() instanceof BaseException) {
                    EstsTelemetry.getInstance().flush(correlationId, (BaseException) commandResult.getResult());
                } else {
                    EstsTelemetry.getInstance().flush(correlationId);
                }
            }
        });
    }

    static void clearCommandCache() {
        sCommandResultCache.clear();
    }

    /**
     * We need to inspect the AcquireTokenResult type to determine whether the request was successful, cancelled or encountered an exception
     * <p>
     * Execute the command provided to the command dispatcher
     *
     * @param command
     * @return
     */
    private static CommandResult executeCommand(BaseCommand command) {

        Object result = null;
        BaseException baseException = null;
        CommandResult commandResult;

        try {
            //Try executing request
            result = command.execute();
        } catch (final Exception e) {
            if (e instanceof BaseException) {
                baseException = (BaseException) e;
            } else {
                baseException = ExceptionAdapter.baseExceptionFromException(e);
            }
        }

        if (baseException != null) {
            //Post On Error
            commandResult = new CommandResult(CommandResult.ResultStatus.ERROR, baseException);
        } else {
            if (result != null && result instanceof AcquireTokenResult) {
                //Handler handler, final BaseCommand command, BaseException baseException, AcquireTokenResult result
                commandResult = getCommandResultFromTokenResult(baseException, (AcquireTokenResult) result);
            } else {
                //For commands that don't return an AcquireTokenResult
                commandResult = new CommandResult(CommandResult.ResultStatus.COMPLETED, result);
            }
        }

        return commandResult;

    }

    /**
     * Return the result of the command to the caller via the callback associated with the command
     *
     * @param command
     * @param result
     * @param handler
     */
    private static void returnCommandResult(final BaseCommand command, final CommandResult result, Handler handler) {
        handler.post(new Runnable() {
            @Override
            public void run() {
                switch (result.getStatus()) {
                    case ERROR:
                        command.getCallback().onError(result.getResult());
                        break;
                    case COMPLETED:
                        command.getCallback().onTaskCompleted(result.getResult());
                        break;
                    case CANCEL:
                        command.getCallback().onCancel();
                    default:

                }
            }
        });
    }

    /**
     * Cache the result of the command (if eligible to do so) in order to protect the service from clients
     * making the requests in a tight loop
     *
     * @param command
     * @param commandResult
     */
    private static void cacheCommandResult(BaseCommand command, CommandResult commandResult) {
        if (command.isEligibleForCaching() && eligibleToCache(commandResult)) {
            sCommandResultCache.put(command, commandResult);
        }
    }

    /**
     * Determine if the command result should be cached
     *
     * @param commandResult
     * @return
     */
    private static boolean eligibleToCache(CommandResult commandResult) {
        switch (commandResult.getStatus()) {
            case ERROR:
                return eligibleToCacheException((BaseException) commandResult.getResult());
            case COMPLETED:
                return true;
            default:
                return false;
        }
    }

    /**
     * Determine if the exception type is eligible to be cached
     *
     * @param exception
     * @return
     */
    private static boolean eligibleToCacheException(BaseException exception) {
        if (exception instanceof IntuneAppProtectionPolicyRequiredException) {
            return false;
        }
        return true;
    }


    /**
     * Get Commandresult from acquiretokenresult
     *
     * @param baseException
     * @param result
     */
    private static CommandResult getCommandResultFromTokenResult(BaseException baseException, AcquireTokenResult result) {
        //Token Commands
        if (result.getSucceeded()) {
            return new CommandResult(CommandResult.ResultStatus.COMPLETED, result.getLocalAuthenticationResult());
        } else {
            //Get MsalException from Authorization and/or Token Error Response
            baseException = ExceptionAdapter.exceptionFromAcquireTokenResult(result);
            if (baseException instanceof UserCancelException) {
                return new CommandResult(CommandResult.ResultStatus.CANCEL, null);
            } else {
                return new CommandResult(CommandResult.ResultStatus.ERROR, baseException);
            }
        }
    }

    public static void beginInteractive(final InteractiveTokenCommand command) {
        final String methodName = ":beginInteractive";
        Logger.info(
                TAG + methodName,
                "Beginning interactive request"
        );
        synchronized (sLock) {
            // Send a broadcast to cancel if any active auth request is present.
<<<<<<< HEAD
            command.getContext().androidApplicationContext().sendBroadcast(
                    new Intent(AuthorizationActivity.CANCEL_INTERACTIVE_REQUEST_ACTION)
=======
            command.getParameters().getAppContext().sendBroadcast(
                    new Intent(AuthorizationFragment.CANCEL_INTERACTIVE_REQUEST_ACTION)
>>>>>>> dff4d16b
            );

            sInteractiveExecutor.execute(new Runnable() {
                @Override
                public void run() {
                    final String correlationId = initializeDiagnosticContext(
                            command.getContext().correlationId()
                    );
                    EstsTelemetry.getInstance().emitApiId(command.getPublicApiId());

                    /*
                    if (command.getParameters() instanceof AcquireTokenOperationParameters) {
                        logInteractiveRequestParameters(methodName, (AcquireTokenOperationParameters) command.getParameters());
                    }
                     */

                    AcquireTokenResult result = null;
                    BaseException baseException = null;

                    try {
                        sCommand = command;

                        //Try executing request
                        result = command.execute();
                    } catch (Exception e) {
                        //Capture any resulting exception and map to MsalException type
                        Logger.errorPII(
                                TAG + methodName,
                                "Interactive request failed with Exception",
                                e
                        );
                        if (e instanceof BaseException) {
                            baseException = (BaseException) e;
                        } else {
                            baseException = ExceptionAdapter.baseExceptionFromException(e);
                        }
                    } finally {
                        sCommand = null;
                    }

                    Handler handler = new Handler(Looper.getMainLooper());

                    if (baseException != null) {
                        //Post On Error
                        final BaseException finalException = baseException;
                        handler.post(new Runnable() {
                            @Override
                            public void run() {
                                command.getCallback().onError(finalException);
                            }
                        });
                    } else {
                        if (null != result && result.getSucceeded()) {
                            //Post Success
                            final ILocalAuthenticationResult authenticationResult = result.getLocalAuthenticationResult();
                            handler.post(new Runnable() {
                                @Override
                                public void run() {
                                    command.getCallback().onTaskCompleted(authenticationResult);
                                }
                            });
                        } else {
                            //Get MsalException from Authorization and/or Token Error Response
                            baseException = ExceptionAdapter.exceptionFromAcquireTokenResult(result);
                            final BaseException finalException = baseException;
                            if (finalException instanceof UserCancelException) {
                                //Post Cancel
                                handler.post(new Runnable() {
                                    @Override
                                    public void run() {
                                        command.getCallback().onCancel();
                                    }
                                });
                            } else {
                                handler.post(new Runnable() {
                                    @Override
                                    public void run() {
                                        command.getCallback().onError(finalException);
                                    }
                                });
                            }
                        }
                    }

                    EstsTelemetry.getInstance().flush(correlationId, baseException);
                    Telemetry.getInstance().flush(correlationId);
                }
            });
        }
    }

    /*
    private static void logInteractiveRequestParameters(final String methodName,
                                                        final AcquireTokenOperationParameters params) {
        Logger.info(
                TAG + methodName,
                "Requested "
                        + params.getScopes().size()
                        + " scopes"
        );

        Logger.infoPII(
                TAG + methodName,
                "----\nRequested scopes:"
        );
        for (final String scope : params.getScopes()) {
            Logger.infoPII(
                    TAG + methodName,
                    "\t" + scope
            );
        }
        Logger.infoPII(
                TAG + methodName,
                "----"
        );
        Logger.infoPII(
                TAG + methodName,
                "ClientId: [" + params.getClientId() + "]"
        );
        Logger.infoPII(
                TAG + methodName,
                "RedirectUri: [" + params.getRedirectUri() + "]"
        );
        Logger.infoPII(
                TAG + methodName,
                "Login hint: [" + params.getLoginHint() + "]"
        );

        if (null != params.getExtraQueryStringParameters()) {
            Logger.infoPII(
                    TAG + methodName,
                    "Extra query params:"
            );
            for (final Pair<String, String> qp : params.getExtraQueryStringParameters()) {
                Logger.infoPII(
                        TAG + methodName,
                        "\t\"" + qp.first + "\":\"" + qp.second + "\""
                );
            }
        }

        if (null != params.getExtraScopesToConsent()) {
            Logger.infoPII(
                    TAG + methodName,
                    "Extra scopes to consent:"
            );
            for (final String extraScope : params.getExtraScopesToConsent()) {
                Logger.infoPII(
                        TAG + methodName,
                        "\t" + extraScope
                );
            }
        }

        Logger.info(
                TAG + methodName,
                "Using authorization agent: " + params.getAuthorizationAgent().toString()
        );

        if (null != params.getAccount()) {
            Logger.infoPII(
                    TAG + methodName,
                    "Using account: " + params.getAccount().getHomeAccountId()
            );
        }
    }

    private static void logSilentRequestParams(final String methodName,
                                               final AcquireTokenSilentOperationParameters parameters) {
        Logger.infoPII(
                TAG + methodName,
                "ClientId: [" + parameters.getClientId() + "]"
        );
        Logger.infoPII(
                TAG + methodName,
                "----\nRequested scopes:"
        );

        for (final String scope : parameters.getScopes()) {
            Logger.infoPII(
                    TAG + methodName,
                    "\t" + scope
            );
        }
        Logger.infoPII(
                TAG + methodName,
                "----"
        );

        if (null != parameters.getAccount()) {
            Logger.infoPII(
                    TAG + methodName,
                    "Using account: " + parameters.getAccount().getHomeAccountId()
            );
        }

        Logger.info(
                TAG + methodName,
                "Force refresh? [" + parameters.getForceRefresh() + "]"
        );
    }

     */

    public static void completeInteractive(int requestCode, int resultCode, final Intent data) {
        final String methodName = ":completeInteractive";
        if (sCommand != null) {
            sCommand.notify(requestCode, resultCode, data);
        } else {
            Logger.warn(TAG + methodName, "sCommand is null, No interactive call in progress to complete.");
        }
    }

    public static String initializeDiagnosticContext(@Nullable final String requestCorrelationId) {
        final String methodName = ":initializeDiagnosticContext";

        final String correlationId = TextUtils.isEmpty(requestCorrelationId) ?
                UUID.randomUUID().toString() :
                requestCorrelationId;

        final com.microsoft.identity.common.internal.logging.RequestContext rc =
                new com.microsoft.identity.common.internal.logging.RequestContext();
        rc.put(DiagnosticContext.CORRELATION_ID, correlationId);
        DiagnosticContext.setRequestContext(rc);
        Logger.verbose(
                TAG + methodName,
                "Initialized new DiagnosticContext"
        );

        return correlationId;
    }

    public static int getCachedResultCount() {
        return sCommandResultCache.getSize();
    }

}<|MERGE_RESOLUTION|>--- conflicted
+++ resolved
@@ -264,13 +264,8 @@
         );
         synchronized (sLock) {
             // Send a broadcast to cancel if any active auth request is present.
-<<<<<<< HEAD
             command.getContext().androidApplicationContext().sendBroadcast(
                     new Intent(AuthorizationActivity.CANCEL_INTERACTIVE_REQUEST_ACTION)
-=======
-            command.getParameters().getAppContext().sendBroadcast(
-                    new Intent(AuthorizationFragment.CANCEL_INTERACTIVE_REQUEST_ACTION)
->>>>>>> dff4d16b
             );
 
             sInteractiveExecutor.execute(new Runnable() {
