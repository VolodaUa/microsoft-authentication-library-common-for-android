--- conflicted
+++ resolved
@@ -53,27 +53,18 @@
 import com.microsoft.identity.common.internal.commands.parameters.CommandParameters;
 import com.microsoft.identity.common.internal.commands.parameters.InteractiveTokenCommandParameters;
 import com.microsoft.identity.common.internal.commands.parameters.SilentTokenCommandParameters;
-<<<<<<< HEAD
 import com.microsoft.identity.common.internal.result.VoidResult;
-import com.microsoft.identity.common.java.commands.ICommandResult;
 import com.microsoft.identity.common.java.eststelemetry.EstsTelemetry;
 import com.microsoft.identity.common.java.util.ObjectMapper;
 import com.microsoft.identity.common.logging.DiagnosticContext;
 import com.microsoft.identity.common.internal.logging.Logger;
-=======
->>>>>>> 15d27bcb
 import com.microsoft.identity.common.internal.request.SdkType;
 import com.microsoft.identity.common.internal.result.AcquireTokenResult;
 import com.microsoft.identity.common.internal.result.FinalizableResultFuture;
 import com.microsoft.identity.common.internal.result.LocalAuthenticationResult;
 import com.microsoft.identity.common.internal.telemetry.Telemetry;
-import com.microsoft.identity.common.java.logging.Logger;
 import com.microsoft.identity.common.java.util.BiConsumer;
 import com.microsoft.identity.common.internal.util.StringUtil;
-import com.microsoft.identity.common.internal.util.ThreadUtils;
-import com.microsoft.identity.common.java.eststelemetry.EstsTelemetry;
-import com.microsoft.identity.common.java.util.ObjectMapper;
-import com.microsoft.identity.common.logging.DiagnosticContext;
 
 import java.lang.reflect.Field;
 import java.util.Arrays;
@@ -85,7 +76,6 @@
 import java.util.concurrent.ExecutionException;
 import java.util.concurrent.ExecutorService;
 import java.util.concurrent.Executors;
-import java.util.concurrent.TimeUnit;
 
 import static com.microsoft.identity.common.PerfConstants.CodeMarkerConstants.ACQUIRE_TOKEN_SILENT_COMMAND_EXECUTION_END;
 import static com.microsoft.identity.common.PerfConstants.CodeMarkerConstants.ACQUIRE_TOKEN_SILENT_COMMAND_EXECUTION_START;
@@ -260,7 +250,7 @@
                         if (command.getParameters() instanceof SilentTokenCommandParameters) {
                             EstsTelemetry.getInstance().emitForceRefresh(((SilentTokenCommandParameters) command.getParameters()).isForceRefresh());
                         }
-                        
+
                         codeMarkerManager.markCode(ACQUIRE_TOKEN_SILENT_COMMAND_EXECUTION_START);
                         try {
                             commandResult = executeCommand(command);
