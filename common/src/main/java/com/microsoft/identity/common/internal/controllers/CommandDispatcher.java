//  Copyright (c) Microsoft Corporation.
//  All rights reserved.
//
//  This code is licensed under the MIT License.
//
//  Permission is hereby granted, free of charge, to any person obtaining a copy
//  of this software and associated documentation files(the "Software"), to deal
//  in the Software without restriction, including without limitation the rights
//  to use, copy, modify, merge, publish, distribute, sublicense, and / or sell
//  copies of the Software, and to permit persons to whom the Software is
//  furnished to do so, subject to the following conditions :
//
//  The above copyright notice and this permission notice shall be included in
//  all copies or substantial portions of the Software.
//
//  THE SOFTWARE IS PROVIDED "AS IS", WITHOUT WARRANTY OF ANY KIND, EXPRESS OR
//  IMPLIED, INCLUDING BUT NOT LIMITED TO THE WARRANTIES OF MERCHANTABILITY,
//  FITNESS FOR A PARTICULAR PURPOSE AND NONINFRINGEMENT. IN NO EVENT SHALL THE
//  AUTHORS OR COPYRIGHT HOLDERS BE LIABLE FOR ANY CLAIM, DAMAGES OR OTHER
//  LIABILITY, WHETHER IN AN ACTION OF CONTRACT, TORT OR OTHERWISE, ARISING FROM,
//  OUT OF OR IN CONNECTION WITH THE SOFTWARE OR THE USE OR OTHER DEALINGS IN
//  THE SOFTWARE.
package com.microsoft.identity.common.internal.controllers;

import android.app.ActivityManager;
import android.content.BroadcastReceiver;
import android.content.Context;
import android.content.Intent;
import android.content.IntentFilter;
import android.os.Handler;
import android.os.Looper;
import android.text.TextUtils;

import androidx.annotation.GuardedBy;
import androidx.annotation.NonNull;
import androidx.annotation.Nullable;
import androidx.annotation.VisibleForTesting;
import androidx.localbroadcastmanager.content.LocalBroadcastManager;

import com.microsoft.identity.common.WarningType;
import com.microsoft.identity.common.adal.internal.AuthenticationConstants;
import com.microsoft.identity.common.exception.BaseException;
import com.microsoft.identity.common.exception.BrokerCommunicationException;
import com.microsoft.identity.common.exception.ClientException;
import com.microsoft.identity.common.exception.ErrorStrings;
import com.microsoft.identity.common.exception.IntuneAppProtectionPolicyRequiredException;
import com.microsoft.identity.common.exception.UserCancelException;
import com.microsoft.identity.common.internal.commands.BaseCommand;
import com.microsoft.identity.common.internal.commands.InteractiveTokenCommand;
import com.microsoft.identity.common.internal.commands.parameters.BrokerInteractiveTokenCommandParameters;
import com.microsoft.identity.common.internal.commands.parameters.CommandParameters;
import com.microsoft.identity.common.internal.commands.parameters.InteractiveTokenCommandParameters;
import com.microsoft.identity.common.internal.commands.parameters.SilentTokenCommandParameters;
import com.microsoft.identity.common.internal.eststelemetry.EstsTelemetry;
import com.microsoft.identity.common.logging.DiagnosticContext;
import com.microsoft.identity.common.internal.logging.Logger;
import com.microsoft.identity.common.internal.net.ObjectMapper;
import com.microsoft.identity.common.internal.request.SdkType;
import com.microsoft.identity.common.internal.result.AcquireTokenResult;
import com.microsoft.identity.common.internal.result.FinalizableResultFuture;
import com.microsoft.identity.common.internal.result.LocalAuthenticationResult;
import com.microsoft.identity.common.internal.telemetry.Telemetry;
import com.microsoft.identity.common.internal.util.BiConsumer;
import com.microsoft.identity.common.internal.util.StringUtil;
import com.microsoft.identity.common.internal.util.ThreadUtils;

import java.lang.reflect.Field;
import java.util.Arrays;
import java.util.Map;
import java.util.TreeSet;
import java.util.UUID;
import java.util.concurrent.ConcurrentHashMap;
import java.util.concurrent.ConcurrentMap;
import java.util.concurrent.ExecutionException;
import java.util.concurrent.ExecutorService;
import java.util.concurrent.Executors;
import java.util.concurrent.TimeUnit;

import static com.microsoft.identity.common.adal.internal.AuthenticationConstants.AuthorizationIntentAction.CANCEL_INTERACTIVE_REQUEST;
import static com.microsoft.identity.common.adal.internal.AuthenticationConstants.AuthorizationIntentAction.RETURN_INTERACTIVE_REQUEST_RESULT;
import static com.microsoft.identity.common.adal.internal.AuthenticationConstants.AuthorizationIntentKey.REQUEST_CODE;
import static com.microsoft.identity.common.adal.internal.AuthenticationConstants.AuthorizationIntentKey.RESULT_CODE;

public class CommandDispatcher {

    private static final String TAG = CommandDispatcher.class.getSimpleName();

    private static final int SILENT_REQUEST_THREAD_POOL_SIZE = 5;
    private static final int INTERACTIVE_REQUEST_THREAD_POOL_SIZE = 1;
    //TODO:1315931 - Refactor the threadpools to not be unbounded for both silent and interactive requests.
    private static final ExecutorService sInteractiveExecutor = ThreadUtils.getNamedThreadPoolExecutor(
            1, INTERACTIVE_REQUEST_THREAD_POOL_SIZE, -1, 0, TimeUnit.MINUTES, "interactive"
    );
    private static final ExecutorService sSilentExecutor = ThreadUtils.getNamedThreadPoolExecutor(
            1, SILENT_REQUEST_THREAD_POOL_SIZE, -1, 1, TimeUnit.MINUTES, "silent"
    );
    private static final Object sLock = new Object();
    private static InteractiveTokenCommand sCommand = null;
    private static final CommandResultCache sCommandResultCache = new CommandResultCache();

    private static final TreeSet<String> nonCacheableErrorCodes = new TreeSet(
            Arrays.asList(
                    ErrorStrings.DEVICE_NETWORK_NOT_AVAILABLE,
                    BrokerCommunicationException.Category.CONNECTION_ERROR.toString(),
                    ClientException.INTERRUPTED_OPERATION,
                    ClientException.IO_ERROR));

    private static final Object mapAccessLock = new Object();
    @GuardedBy("mapAccessLock")
    // Suppressing rawtype warnings due to the generic type BaseCommand
    @SuppressWarnings(WarningType.rawtype_warning)
    private static ConcurrentMap<BaseCommand, FinalizableResultFuture<CommandResult>> sExecutingCommandMap = new ConcurrentHashMap<>();

    /**
     * Remove all keys that are the command reference from the executing command map.  Since if they key has
     * been changed, remove will not work, construct a new map and add all keys that are not identically
     * that key into the new map.  <strong>MUST</strong> only be used under the mapAccessLock.
     *
     * @param command the command whose identity to use to cleanse the map.
     */
    // Suppressing rawtype warnings due to the generic type BaseCommand
    @SuppressWarnings(WarningType.rawtype_warning)
    private static void cleanMap(BaseCommand command) {
        ConcurrentMap<BaseCommand, FinalizableResultFuture<CommandResult>> newMap = new ConcurrentHashMap<>();
        for (Map.Entry<BaseCommand, FinalizableResultFuture<CommandResult>> e : sExecutingCommandMap.entrySet()) {
            if (! (command == e.getKey())) {
                newMap.put(e.getKey(), e.getValue());
            }
        }
        sExecutingCommandMap = newMap;
    }

    @VisibleForTesting(otherwise = VisibleForTesting.NONE)
    public static int outstandingCommands() {
        synchronized (mapAccessLock) {
            return sExecutingCommandMap.size();
        }
    }

    @VisibleForTesting(otherwise = VisibleForTesting.NONE)
    public static boolean isCommandOutstanding(BaseCommand c) {
        synchronized (mapAccessLock) {
            for (Map.Entry<BaseCommand, ?> e : sExecutingCommandMap.entrySet()) {
                if (e.getKey() == c) {
                    System.out.println("Command out there " + c);
                    return true;
                }
            }
            return false;
        }
    }

    @VisibleForTesting(otherwise = VisibleForTesting.NONE)
    public static void clearState() throws Exception {
        synchronized (mapAccessLock) {
            sExecutingCommandMap.clear();
        }
        sSilentExecutor.shutdownNow();
        sInteractiveExecutor.shutdownNow();
        Field f = CommandDispatcher.class.getDeclaredField("sSilentExecutor");
        f.setAccessible(true);
        f.set(null, Executors.newFixedThreadPool(SILENT_REQUEST_THREAD_POOL_SIZE));
        f.setAccessible(false);

        f = CommandDispatcher.class.getDeclaredField("sInteractiveExecutor");
        f.setAccessible(true);
        f.set(null, Executors.newSingleThreadExecutor());
        f.setAccessible(false);
    }


    /**
     * submitSilent - Run a command using the silent thread pool.
     *
     * @param command
     */
    public static void submitSilent(@SuppressWarnings(WarningType.rawtype_warning) @NonNull final BaseCommand command) {
        submitSilentReturningFuture(command);
    }

    /**
     * submitSilent - Run a command using the silent thread pool, and return the future governing it.
     *
     * @param command
     */
    @VisibleForTesting(otherwise = VisibleForTesting.PRIVATE)
    public static FinalizableResultFuture<CommandResult> submitSilentReturningFuture(@SuppressWarnings(WarningType.rawtype_warning)
                                                                                         @NonNull final BaseCommand command) {

        final String methodName = ":submitSilent";

        final CommandParameters commandParameters = command.getParameters();
        final String correlationId = initializeDiagnosticContext(commandParameters.getCorrelationId(),
                commandParameters.getSdkType() == null ? SdkType.UNKNOWN.getProductName() :
                        commandParameters.getSdkType().getProductName(), commandParameters.getSdkVersion());

        // set correlation id on parameters as it may not already be set
        commandParameters.setCorrelationId(correlationId);

        logParameters(TAG + methodName, correlationId, commandParameters, command.getPublicApiId());

        final Handler handler = new Handler(Looper.getMainLooper());
        synchronized (mapAccessLock) {
            final FinalizableResultFuture<CommandResult> finalFuture;
            if (command.isEligibleForCaching()) {
                FinalizableResultFuture<CommandResult> future = sExecutingCommandMap.get(command);

                if (null == future) {
                    future = new FinalizableResultFuture<>();
                    final FinalizableResultFuture<CommandResult> putValue = sExecutingCommandMap.putIfAbsent(command, future);

                    if (null == putValue) {
                        // our value was inserted.
                        future.whenComplete(getCommandResultConsumer(command, handler));
                    } else {
                        // Our value was not inserted, grab the one that was and hang a new listener off it
                        putValue.whenComplete(getCommandResultConsumer(command, handler));
                        return putValue;
                    }
                } else {
                    future.whenComplete(getCommandResultConsumer(command, handler));
                    return future;
                }

                finalFuture = future;
            } else {
                finalFuture = new FinalizableResultFuture<>();
                finalFuture.whenComplete(getCommandResultConsumer(command, handler));
            }

            sSilentExecutor.execute(new Runnable() {
                @Override
                public void run() {

                    try {
                        //initializing again since the request is transferred to a different thread pool
                        initializeDiagnosticContext(correlationId, commandParameters.getSdkType() == null ?
                                SdkType.UNKNOWN.getProductName() : commandParameters.getSdkType().getProductName(),
                                commandParameters.getSdkVersion());

                        EstsTelemetry.getInstance().initTelemetryForCommand(command);

                        EstsTelemetry.getInstance().emitApiId(command.getPublicApiId());

                        CommandResult commandResult = null;

                        //Log operation parameters
                        if (command.getParameters() instanceof SilentTokenCommandParameters) {
                            EstsTelemetry.getInstance().emitForceRefresh(((SilentTokenCommandParameters) command.getParameters()).isForceRefresh());
                        }

                        //Check cache to see if the same command completed in the last 30 seconds
                        commandResult = sCommandResultCache.get(command);
                        //If nothing in cache, execute the command and cache the result
                        if (commandResult == null) {
                            commandResult = executeCommand(command);
                            cacheCommandResult(command, commandResult);
                            Logger.info(TAG + methodName, "Completed silent request as owner for correlation id : **"
                                    + correlationId + ", with the status : " + commandResult.getStatus().getLogStatus()
                                    + " is cacheable : " + command.isEligibleForCaching());
                        } else {
                            Logger.info(
                                    TAG + methodName,
                                    "Silent command result returned from cache for correlation id : "
                                            + correlationId + " having status : " + commandResult.getStatus().getLogStatus()
                            );
                            // Added to keep the original correlation id intact, and to not let it mutate with the cascading requests hitting the cache.
                            commandResult = new CommandResult(commandResult.getStatus(),
                                    commandResult.getResult(), commandResult.getCorrelationId());
                        }
                        // TODO 1309671 : change required to stop the LocalAuthenticationResult object from mutating in cases of cached command.
                        // set correlation id on Local Authentication Result
                        setCorrelationIdOnResult(commandResult, correlationId);
                        Telemetry.getInstance().flush(correlationId);
                        EstsTelemetry.getInstance().flush(command, commandResult);
                        finalFuture.setResult(commandResult);
                    } catch (final Throwable t) {
                        Logger.info(TAG + methodName, "Request encountered an exception with correlation id : **" + correlationId);
                        finalFuture.setException(new ExecutionException(t));
                    } finally {
                        synchronized (mapAccessLock) {
                            if (command.isEligibleForCaching()) {
                                final FinalizableResultFuture mapFuture = sExecutingCommandMap.remove(command);
                                if (mapFuture == null) {
                                    // If this has happened, the command that we started with has mutated.  We will
                                    // examine every entry in the map, find the one with the same object identity
                                    // and remove it.
                                    // ADO:TODO:1153495 - Rekey this map with stable string keys.
                                    Logger.error(TAG, "The command in the map has mutated " + command.getClass().getCanonicalName()
                                            + " the calling application was " + command.getParameters().getApplicationName(), null);
                                    cleanMap(command);
                                }
                            }
                            finalFuture.setCleanedUp();
                        }
                        DiagnosticContext.clear();
                    }
                }
            });
            return finalFuture;
        }
    }

    private static void logParameters(@NonNull String tag, @NonNull String correlationId,
                                      @NonNull Object parameters, @Nullable String publicApiId) {
        final String TAG = tag + ":" + parameters.getClass().getSimpleName();

        //TODO:1315871 - conversion of PublicApiId in readable form.
        Logger.info(TAG, DiagnosticContext.getRequestContext().toJsonString(),
                "Starting request for correlation id : ##" + correlationId
                        + ", with PublicApiId : " + publicApiId);

        if (Logger.getAllowPii()) {
            Logger.infoPII(TAG, ObjectMapper.serializeObjectToJsonString(parameters));
        } else {
            Logger.info(TAG, ObjectMapper.serializeExposedFieldsOfObjectToJsonString(parameters));
        }
    }

    private static BiConsumer<CommandResult, Throwable> getCommandResultConsumer(
            @SuppressWarnings(WarningType.rawtype_warning) @NonNull final BaseCommand command,
            @NonNull final Handler handler) {

        final String methodName = ":getCommandResultConsumer";

        return new BiConsumer<CommandResult, Throwable>() {
            @Override
            public void accept(CommandResult result, final Throwable throwable) {
                if (null != throwable) {
                    Logger.info(TAG + methodName, "Request encountered an exception " +
                            "(this maybe a duplicate request which caries the exception encountered by the original request)");
                    handler.post(new Runnable() {
                        @Override
                        public void run() {
                            commandCallBackOnError(command, throwable);
                        }
                    });
                    return;
                }
                if (!StringUtil.isEmpty(result.getCorrelationId())
                        && !command.getParameters().getCorrelationId().equals(result.getCorrelationId())) {
                    Logger.info(TAG + methodName,
                            "Completed duplicate request with correlation id : **"
                                    + command.getParameters().getCorrelationId() + ", having the same result as : "
                                    + result.getCorrelationId() + ", with the status : "
                                    + result.getStatus().getLogStatus());
                }
                // Return command result will post() result for us.
                returnCommandResult(command, result, handler);
            }
        };
    }

    // Suppressing unchecked warnings due to casting of Throwable to the generic type of TaskCompletedCallbackWithError
    @SuppressWarnings(WarningType.unchecked_warning)
    private static void commandCallBackOnError(@SuppressWarnings(WarningType.rawtype_warning) @NonNull BaseCommand command, Throwable throwable) {
        command.getCallback().onError(ExceptionAdapter.baseExceptionFromException(throwable));
    }

    static void clearCommandCache() {
        sCommandResultCache.clear();
    }

    /**
     * We need to inspect the AcquireTokenResult type to determine whether the request was successful, cancelled or encountered an exception
     * <p>
     * Execute the command provided to the command dispatcher
     *
     * @param command
     * @return
     */
    private static CommandResult executeCommand(@SuppressWarnings(WarningType.rawtype_warning) BaseCommand command) {

        Object result = null;
        BaseException baseException = null;
        CommandResult commandResult;

        try {
            //Try executing request
            result = command.execute();
        } catch (final Exception e) {
            if (e instanceof BaseException) {
                baseException = (BaseException) e;
            } else {
                baseException = ExceptionAdapter.baseExceptionFromException(e);
            }
        }

        if (baseException != null) {
            if (baseException instanceof UserCancelException) {
                commandResult = new CommandResult(CommandResult.ResultStatus.CANCEL, null,
                        command.getParameters().getCorrelationId());
            } else {
                //Post On Error
                commandResult = new CommandResult(CommandResult.ResultStatus.ERROR, baseException,
                        command.getParameters().getCorrelationId());
            }
        } else /* baseException == null */ {
            if (result != null && result instanceof AcquireTokenResult) {
                //Handler handler, final BaseCommand command, BaseException baseException, AcquireTokenResult result
                commandResult = getCommandResultFromTokenResult(baseException, (AcquireTokenResult) result,
                        command.getParameters().getCorrelationId());
            } else {
                //For commands that don't return an AcquireTokenResult
                commandResult = new CommandResult(CommandResult.ResultStatus.COMPLETED, result,
                        command.getParameters().getCorrelationId());
            }
        }

        return commandResult;

    }

    /**
     * Return the result of the command to the caller via the callback associated with the command
     *
     * @param command
     * @param result
     * @param handler
     */
    private static void returnCommandResult(@SuppressWarnings(WarningType.rawtype_warning) final BaseCommand command,
                                            final CommandResult result, @NonNull final Handler handler) {

        optionallyReorderTasks(command);

        handler.post(new Runnable() {
            @Override
            public void run() {
                switch (result.getStatus()) {
                    case ERROR:
                        commandCallbackOnError(command, result);
                        break;
                    case COMPLETED:
                        commandCallbackOnTaskCompleted(command, result);
                        break;
                    case CANCEL:
                        command.getCallback().onCancel();
                        break;
                    default:

                }
            }
        });
    }


    /**
     * This method optionally re-orders tasks to bring the task that launched
     * the interactive activity to the foreground.  This is useful when the activity provided
     * to us does not have a taskAffinity and as a result it's possible that other apps or the home
     * screen could be in the task stack ahead of the app that launched the interactive
     * authorization UI.
     * @param command The BaseCommand.
     */
    private static void optionallyReorderTasks(@SuppressWarnings(WarningType.rawtype_warning)final BaseCommand command){
        final String methodName = ":optionallyReorderTasks";
        if(command instanceof InteractiveTokenCommand){
            InteractiveTokenCommand interactiveTokenCommand = (InteractiveTokenCommand)command;
            InteractiveTokenCommandParameters interactiveTokenCommandParameters = (InteractiveTokenCommandParameters)interactiveTokenCommand.getParameters();

            if(interactiveTokenCommandParameters.getHandleNullTaskAffinity() && !interactiveTokenCommand.getHasTaskAffinity()) {
                //If an interactive command doesn't have a task affinity bring the
                //task that launched the command to the foreground
                //In order for this to work the app has to have requested the re-order tasks permission
                //https://developer.android.com/reference/android/Manifest.permission#REORDER_TASKS
                //if the permission has not been granted nothing will happen if you just invoke the method
                ActivityManager activityManager = (ActivityManager) command.getParameters().getAndroidApplicationContext().getSystemService(Context.ACTIVITY_SERVICE);
                if (activityManager != null) {
                    activityManager.moveTaskToFront(interactiveTokenCommand.getTaskId(), 0);
                } else {
                    Logger.warn(TAG + methodName, "ActivityManager was null; Unable to bring task for the foreground.");
                }
            }
        }
    }

    // Suppressing unchecked warnings due to casting of the result to the generic type of TaskCompletedCallbackWithError
    @SuppressWarnings(WarningType.unchecked_warning)
    private static void commandCallbackOnError(@SuppressWarnings("rawtypes") BaseCommand command, CommandResult result) {
        command.getCallback().onError(ExceptionAdapter.baseExceptionFromException((Throwable) result.getResult()));
    }

    // Suppressing unchecked warnings due to casting of the result to the generic type of TaskCompletedCallback
    @SuppressWarnings(WarningType.unchecked_warning)
    private static void commandCallbackOnTaskCompleted(@SuppressWarnings("rawtypes") BaseCommand command, CommandResult result) {
        command.getCallback().onTaskCompleted(result.getResult());
    }

    /**
     * Cache the result of the command (if eligible to do so) in order to protect the service from clients
     * making the requests in a tight loop
     *
     * @param command
     * @param commandResult
     */
    private static void cacheCommandResult(@SuppressWarnings(WarningType.rawtype_warning) BaseCommand command,
                                           CommandResult commandResult) {
        if (command.isEligibleForCaching() && eligibleToCache(commandResult)) {
            sCommandResultCache.put(command, commandResult);
        }
    }

    /**
     * Determine if the command result should be cached
     *
     * @param commandResult
     * @return
     */
    private static boolean eligibleToCache(CommandResult commandResult) {
        switch (commandResult.getStatus()) {
            case ERROR:
                return eligibleToCacheException((BaseException) commandResult.getResult());
            case COMPLETED:
                return true;
            default:
                return false;
        }
    }

    /**
     * Determine if the exception type is eligible to be cached
     *
     * @param exception
     * @return
     */
    private static boolean eligibleToCacheException(BaseException exception) {
<<<<<<< HEAD
        final String mErrorCode;
        if (exception instanceof BrokerCommunicationException) {
            mErrorCode = ((BrokerCommunicationException) exception).getCategory().toString();
        } else {
            mErrorCode = exception.getErrorCode();
        }
        //TODO : ADO 1373343 Add the whole transient exception category.
        if (exception instanceof IntuneAppProtectionPolicyRequiredException
                || nonCacheableErrorCodes.contains(mErrorCode)) {
=======
        final String errorCode;
        if (exception instanceof BrokerCommunicationException) {
            errorCode = ((BrokerCommunicationException) exception).getCategory().toString();
        } else {
            errorCode = exception.getErrorCode();
        }
        //TODO : ADO 1373343 Add the whole transient exception category.
        if (exception instanceof IntuneAppProtectionPolicyRequiredException
                || nonCacheableErrorCodes.contains(errorCode)) {
>>>>>>> 84fda66d
            return false;
        }
        return true;
    }


    /**
     * Get Commandresult from acquiretokenresult
     *
     * @param baseException
     * @param result
     */
    private static CommandResult getCommandResultFromTokenResult(BaseException baseException,
                                                                 @NonNull AcquireTokenResult result, @NonNull String correlationId) {
        //Token Commands
        if (result.getSucceeded()) {
            return new CommandResult(CommandResult.ResultStatus.COMPLETED,
                    result.getLocalAuthenticationResult(), correlationId);
        } else {
            //Get MsalException from Authorization and/or Token Error Response
            baseException = ExceptionAdapter.exceptionFromAcquireTokenResult(result);
            if (baseException instanceof UserCancelException) {
                return new CommandResult(CommandResult.ResultStatus.CANCEL, null, correlationId);
            } else {
                return new CommandResult(CommandResult.ResultStatus.ERROR, baseException, correlationId);
            }
        }
    }

    public static void beginInteractive(final InteractiveTokenCommand command) {
        final String methodName = ":beginInteractive";
        synchronized (sLock) {
            final LocalBroadcastManager localBroadcastManager =
                    LocalBroadcastManager.getInstance(command.getParameters().getAndroidApplicationContext());

            // only send broadcast to cancel if within broker
            if (command.getParameters() instanceof BrokerInteractiveTokenCommandParameters) {
                // Send a broadcast to cancel if any active auth request is present.
                localBroadcastManager.sendBroadcast(
                        new Intent(CANCEL_INTERACTIVE_REQUEST)
                );
            }

            sInteractiveExecutor.execute(new Runnable() {
                @Override
                public void run() {
                    final CommandParameters commandParameters = command.getParameters();
                    final String correlationId = initializeDiagnosticContext(
                            commandParameters.getCorrelationId(),
                            commandParameters.getSdkType() == null ?
                                    SdkType.UNKNOWN.getProductName() : commandParameters.getSdkType().getProductName(),
                            commandParameters.getSdkVersion()
                    );
                    try {
                        // set correlation id on parameters as it may not already be set
                        commandParameters.setCorrelationId(correlationId);

                        logParameters(TAG + methodName, correlationId, commandParameters, command.getPublicApiId());

                        EstsTelemetry.getInstance().initTelemetryForCommand(command);

                        EstsTelemetry.getInstance().emitApiId(command.getPublicApiId());

                        final BroadcastReceiver resultReceiver = new BroadcastReceiver() {
                            @Override
                            public void onReceive(Context context, Intent intent) {
                                completeInteractive(intent);
                            }
                        };

                        CommandResult commandResult;
                        Handler handler = new Handler(Looper.getMainLooper());

                        localBroadcastManager.registerReceiver(
                                resultReceiver,
                                new IntentFilter(RETURN_INTERACTIVE_REQUEST_RESULT));

                        sCommand = command;

                        //Try executing request
                        commandResult = executeCommand(command);
                        sCommand = null;
                        localBroadcastManager.unregisterReceiver(resultReceiver);

                        // set correlation id on Local Authentication Result
                        setCorrelationIdOnResult(commandResult, correlationId);

                        Logger.info(TAG + methodName,
                                "Completed interactive request for correlation id : **" + correlationId +
                                        ", with the status : " + commandResult.getStatus().getLogStatus());

                        EstsTelemetry.getInstance().flush(command, commandResult);
                        Telemetry.getInstance().flush(correlationId);
                        returnCommandResult(command, commandResult, handler);
                    } finally {
                        DiagnosticContext.clear();
                    }
                }
            });
        }
    }

    private static void completeInteractive(final Intent resultIntent) {
        final String methodName = ":completeInteractive";

        int requestCode = resultIntent.getIntExtra(REQUEST_CODE, 0);
        int resultCode = resultIntent.getIntExtra(RESULT_CODE, 0);

        if (sCommand != null) {
            sCommand.notify(requestCode, resultCode, resultIntent);
        } else {
            Logger.warn(TAG + methodName, "sCommand is null, No interactive call in progress to complete.");
        }
    }

    public static String initializeDiagnosticContext(@Nullable final String requestCorrelationId, final String sdkType, final String sdkVersion) {
        final String methodName = ":initializeDiagnosticContext";

        final String correlationId = TextUtils.isEmpty(requestCorrelationId) ?
                UUID.randomUUID().toString() :
                requestCorrelationId;

        final com.microsoft.identity.common.internal.logging.RequestContext rc =
                new com.microsoft.identity.common.internal.logging.RequestContext();
        rc.put(DiagnosticContext.CORRELATION_ID, correlationId);
        rc.put(AuthenticationConstants.SdkPlatformFields.PRODUCT, sdkType);
        rc.put(AuthenticationConstants.SdkPlatformFields.VERSION, sdkVersion);
        DiagnosticContext.setRequestContext(rc);
        Logger.verbose(
                TAG + methodName,
                "Initialized new DiagnosticContext"
        );

        return correlationId;
    }

    public static int getCachedResultCount() {
        return sCommandResultCache.getSize();
    }

    private static void setCorrelationIdOnResult(@NonNull final CommandResult commandResult,
                                                 @NonNull final String correlationId) {
        // set correlation id on Local Authentication Result
        if (commandResult.getResult() != null &&
                commandResult.getResult() instanceof LocalAuthenticationResult) {
            final LocalAuthenticationResult localAuthenticationResult =
                    (LocalAuthenticationResult) commandResult.getResult();
            localAuthenticationResult.setCorrelationId(correlationId);
        }
    }

}<|MERGE_RESOLUTION|>--- conflicted
+++ resolved
@@ -524,17 +524,6 @@
      * @return
      */
     private static boolean eligibleToCacheException(BaseException exception) {
-<<<<<<< HEAD
-        final String mErrorCode;
-        if (exception instanceof BrokerCommunicationException) {
-            mErrorCode = ((BrokerCommunicationException) exception).getCategory().toString();
-        } else {
-            mErrorCode = exception.getErrorCode();
-        }
-        //TODO : ADO 1373343 Add the whole transient exception category.
-        if (exception instanceof IntuneAppProtectionPolicyRequiredException
-                || nonCacheableErrorCodes.contains(mErrorCode)) {
-=======
         final String errorCode;
         if (exception instanceof BrokerCommunicationException) {
             errorCode = ((BrokerCommunicationException) exception).getCategory().toString();
@@ -544,7 +533,6 @@
         //TODO : ADO 1373343 Add the whole transient exception category.
         if (exception instanceof IntuneAppProtectionPolicyRequiredException
                 || nonCacheableErrorCodes.contains(errorCode)) {
->>>>>>> 84fda66d
             return false;
         }
         return true;
