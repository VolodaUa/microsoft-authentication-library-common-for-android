apply plugin: 'com.android.library'

android {
    compileSdkVersion 25
    buildToolsVersion "25.0.3"
    defaultConfig {
        minSdkVersion 14
        targetSdkVersion 25
        versionCode 1
        versionName "0.0.1"
        testInstrumentationRunner "android.support.test.runner.AndroidJUnitRunner"
    }
    buildTypes {
        release {
            minifyEnabled false
            proguardFiles getDefaultProguardFile('proguard-android.txt'), 'proguard-rules.pro'
        }
    }
}

dependencies {
    compile fileTree(dir: 'libs', include: ['*.jar'])
    androidTestCompile('com.android.support.test.espresso:espresso-core:2.2.2', {
        exclude group: 'com.android.support', module: 'support-annotations'
    })
    compile 'com.android.support:appcompat-v7:25.3.1'
    testCompile 'junit:junit:4.12'
<<<<<<< HEAD
    compile 'com.google.code.gson:gson:2.8.1'
=======
    compile "com.google.code.gson:gson:2.8.1"
>>>>>>> 5e3b110d
}<|MERGE_RESOLUTION|>--- conflicted
+++ resolved
@@ -25,9 +25,5 @@
     })
     compile 'com.android.support:appcompat-v7:25.3.1'
     testCompile 'junit:junit:4.12'
-<<<<<<< HEAD
-    compile 'com.google.code.gson:gson:2.8.1'
-=======
     compile "com.google.code.gson:gson:2.8.1"
->>>>>>> 5e3b110d
 }