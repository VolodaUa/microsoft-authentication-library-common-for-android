--- conflicted
+++ resolved
@@ -49,13 +49,12 @@
     })
     implementation 'com.android.support:appcompat-v7:25.3.1'
     implementation "com.google.code.gson:gson:2.8.1"
-<<<<<<< HEAD
 
     // Test dependency is needed to resolve JSONObject inside of non-instrumented tests
     testImplementation 'org.json:json:20160810'
     testImplementation 'junit:junit:4.12'
     androidTestImplementation 'org.mockito:mockito-android:2.16.0'
-=======
+
     implementation group: 'com.nimbusds', name: 'nimbus-jose-jwt', version: '5.7'
     testImplementation "org.mockito:mockito-core:1.10.19"
     testImplementation "com.google.dexmaker:dexmaker-mockito:1.2"
@@ -63,5 +62,4 @@
     testImplementation "org.powermock:powermock-module-junit4-rule:1.6.6"
     testImplementation "org.powermock:powermock-api-mockito:1.6.6"
     testImplementation "org.powermock:powermock-classloading-xstream:1.6.6"
->>>>>>> 4da1d912
 }