// Copyright (c) Microsoft Corporation.
// All rights reserved.
//
// This code is licensed under the MIT License.
//
// Permission is hereby granted, free of charge, to any person obtaining a copy
// of this software and associated documentation files(the "Software"), to deal
// in the Software without restriction, including without limitation the rights
// to use, copy, modify, merge, publish, distribute, sublicense, and / or sell
// copies of the Software, and to permit persons to whom the Software is
// furnished to do so, subject to the following conditions :
//
// The above copyright notice and this permission notice shall be included in
// all copies or substantial portions of the Software.
//
// THE SOFTWARE IS PROVIDED "AS IS", WITHOUT WARRANTY OF ANY KIND, EXPRESS OR
// IMPLIED, INCLUDING BUT NOT LIMITED TO THE WARRANTIES OF MERCHANTABILITY,
// FITNESS FOR A PARTICULAR PURPOSE AND NONINFRINGEMENT. IN NO EVENT SHALL THE
// AUTHORS OR COPYRIGHT HOLDERS BE LIABLE FOR ANY CLAIM, DAMAGES OR OTHER
// LIABILITY, WHETHER IN AN ACTION OF CONTRACT, TORT OR OTHERWISE, ARISING FROM,
// OUT OF OR IN CONNECTION WITH THE SOFTWARE OR THE USE OR OTHER DEALINGS IN
// THE SOFTWARE.
package com.microsoft.identity.labapi.utilities.client;

import com.microsoft.identity.labapi.utilities.constants.TempUserType;
import com.microsoft.identity.labapi.utilities.exception.LabApiException;

import java.util.List;

import lombok.NonNull;

/**
 * An interface describing the operations that need to be performed by a Lab Api Client.
 */
public interface ILabClient {

    /**
     * Load an existing account from Lab Api based on the provided query.
     *
     * @param labQuery parameters that determine what kind of account to fetch from lab
     * @return a {@link LabAccount} object
     * @throws LabApiException if an error occurs while trying to fetch account from lab
     */
    ILabAccount getLabAccount(LabQuery labQuery) throws LabApiException;

    /**
     * Loads existing account(s) from Lab Api based on the provided query.
     *
     * @param labQuery parameters that determine what kind of account(s) to fetch from lab
     * @return a list of {@link LabAccount} objects
     * @throws LabApiException if an error occurs while trying to fetch account(s) from lab
     */
    List<ILabAccount> getLabAccounts(LabQuery labQuery) throws LabApiException;

    /**
     * Create and return a new temp AAD user using Lab Api.
     *
     * @param tempUserType the {@link TempUserType} of the user to create
     * @return a {@link LabAccount} object
     * @throws LabApiException if an error occurs while trying to fetch account from lab
     */
    ILabAccount createTempAccount(TempUserType tempUserType) throws LabApiException;

    /**
     * Loads guest account from Lab Api based on the provided query.
     *
     * @param labQuery parameters that determine what kind of guest account to fetch
     * @return a {@link LabGuestAccount} object
     * @throws LabApiException if an error occurs while trying to fetch guest account from lab
     */
    LabGuestAccount loadGuestAccountFromLab(final LabQuery labQuery) throws LabApiException;

    /**
     * Get the password for a guest account.
     *
     * @param guestUser the guest account to be fetched from
     * @return a String containing the password for the guest account
     * @throws LabApiException if an error occurs while trying to fetch the password
     */
    String getPasswordForGuestUser(final LabGuestAccount guestUser) throws LabApiException;

    /**
     * Get the value of a secret from Lab Api. This primarily includes secrets like passwords for
     * accounts but may also be used for any other secret that the Lab has stored in their KeyVault.
     *
     * @param secretName the name (identifier) of the secret that should be loaded
     * @return a String containing the value of the secret
     * @throws LabApiException if an error occurs while trying to load secret from lab
     */
    String getSecret(String secretName) throws LabApiException;

    /**
<<<<<<< HEAD
     * Reset the password for the username given, then reset it back to the original password.
     *
     * @param upn username of the user that will have their password reset
     * @return boolean showing if the reset was successful
     * @throws LabApiException if an error occurs while password is being reset
     */
    boolean resetPassword(String upn) throws LabApiException;
=======
     * Delete the specified device from AAD using the Lab Api.
     *
     * @param upn      the upn of the owner of this device
     * @param deviceId the device id of the device to be deleted
     * @return a boolean indicated if device has been deleted
     * @throws LabApiException if an error occurs while trying to delete the device
     */
    boolean deleteDevice(String upn, String deviceId) throws LabApiException;

    /**
     * Attempts deleting the specified device from AAD using the Lab Api up to specified number of
     * attempts. The primary reason for this overload is that device objects take some time to sync
     * in the directory and so a delete attempt made right after registration may not be successful,
     * and multiple attempts to delete the record can result in eventual success.
     *
     * @param upn                             the upn of the owner of this device
     * @param deviceId                        the device id of the device to be deleted
     * @param numDeleteAttempts               the number times Lab Api should attempt to delete the device
     * @param waitTimeBeforeEachDeleteAttempt the amount of time to wait before each delete attempt
     * @return a boolean indicated if device has been deleted
     * @throws LabApiException if an error occurs while trying to delete the device
     */
    boolean deleteDevice(String upn, String deviceId, int numDeleteAttempts, long waitTimeBeforeEachDeleteAttempt) throws LabApiException;
>>>>>>> 4bf1dfd1
}<|MERGE_RESOLUTION|>--- conflicted
+++ resolved
@@ -90,7 +90,6 @@
     String getSecret(String secretName) throws LabApiException;
 
     /**
-<<<<<<< HEAD
      * Reset the password for the username given, then reset it back to the original password.
      *
      * @param upn username of the user that will have their password reset
@@ -98,7 +97,8 @@
      * @throws LabApiException if an error occurs while password is being reset
      */
     boolean resetPassword(String upn) throws LabApiException;
-=======
+
+    /**
      * Delete the specified device from AAD using the Lab Api.
      *
      * @param upn      the upn of the owner of this device
@@ -122,5 +122,4 @@
      * @throws LabApiException if an error occurs while trying to delete the device
      */
     boolean deleteDevice(String upn, String deviceId, int numDeleteAttempts, long waitTimeBeforeEachDeleteAttempt) throws LabApiException;
->>>>>>> 4bf1dfd1
 }