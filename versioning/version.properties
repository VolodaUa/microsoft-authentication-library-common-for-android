--- conflicted
+++ resolved
@@ -1,9 +1,4 @@
-<<<<<<< HEAD
 #Tue Sep 21 01:40:49 UTC 2021
-versionName=3.5.0
-=======
-#Tue Apr 06 22:55:08 UTC 2021
 versionName=3.6.2
->>>>>>> 8507d36b
 versionCode=1
-latestPatchVersion=239+latestPatchVersion=243