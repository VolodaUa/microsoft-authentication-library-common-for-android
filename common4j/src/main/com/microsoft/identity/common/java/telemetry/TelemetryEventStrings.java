// Copyright (c) Microsoft Corporation.
// All rights reserved.
//
// This code is licensed under the MIT License.
//
// Permission is hereby granted, free of charge, to any person obtaining a copy
// of this software and associated documentation files(the "Software"), to deal
// in the Software without restriction, including without limitation the rights
// to use, copy, modify, merge, publish, distribute, sublicense, and / or sell
// copies of the Software, and to permit persons to whom the Software is
// furnished to do so, subject to the following conditions :
//
// The above copyright notice and this permission notice shall be included in
// all copies or substantial portions of the Software.
//
// THE SOFTWARE IS PROVIDED "AS IS", WITHOUT WARRANTY OF ANY KIND, EXPRESS OR
// IMPLIED, INCLUDING BUT NOT LIMITED TO THE WARRANTIES OF MERCHANTABILITY,
// FITNESS FOR A PARTICULAR PURPOSE AND NONINFRINGEMENT. IN NO EVENT SHALL THE
// AUTHORS OR COPYRIGHT HOLDERS BE LIABLE FOR ANY CLAIM, DAMAGES OR OTHER
// LIABILITY, WHETHER IN AN ACTION OF CONTRACT, TORT OR OTHERWISE, ARISING FROM,
// OUT OF OR IN CONNECTION WITH THE SOFTWARE OR THE USE OR OTHER DEALINGS IN
// THE SOFTWARE.
package com.microsoft.identity.common.java.telemetry;

public class TelemetryEventStrings {
    private static final String EVENT_PREFIX = "Microsoft.MSAL.";

    public static final class App {
        public static final String BUILD = EVENT_PREFIX + "application_build";
        public static final String NAME = EVENT_PREFIX + "application_name";
        public static final String PACKAGE = EVENT_PREFIX + "application_package";
        public static final String VERSION = EVENT_PREFIX + "application_version";
    }

    public static final class Os {
        public static final String NAME = EVENT_PREFIX + "os_name";
        public static final String OS_NAME = "android";
        public static final String VERSION = EVENT_PREFIX + "os_version";
        public static final String SECURITY_PATCH = EVENT_PREFIX + "security_patch";
    }

    public static final class Device {
        public static final String MANUFACTURER = EVENT_PREFIX + "device_manufacturer";
        public static final String MODEL = EVENT_PREFIX + "device_model";
        public static final String NAME = EVENT_PREFIX + "device_name";
        public static final String TIMEZONE = EVENT_PREFIX + "time_zone";
        public static final String ID = EVENT_PREFIX + "device_guid";
    }

    public static final class Event {
        public static final String API_START_EVENT = "api_start_event";
        public static final String API_END_EVENT = "api_end_event";

        public static final String CACHE_START_EVENT = "cache_start_event";
        public static final String CACHE_END_EVENT = "cache_end_event";

        public static final String UI_START_EVENT = "ui_start_event";
        public static final String UI_END_EVENT = "ui_end_event";

        public static final String HTTP_START_EVENT = "http_start_event";
        public static final String HTTP_END_EVENT = "http_end_event";

        public static final String UI_SHOWN_EVENT = "ui_shown_event";

        public static final String BROKER_START_EVENT = "broker_start_event";
        public static final String BROKER_END_EVENT = "broker_end_event";

        public static final String CONTENT_PROVIDER_CALL_EVENT = "content_provider_call_event";

        public static final String DEPRECATED_API_USAGE_EVENT = "deprecated_api_usage_event";

        public static final String CERT_BASED_AUTH_RESULT_ON_DEVICE_EVENT = "cert_based_auth_result_on_device_event";
        public static final String CERT_BASED_AUTH_RESULT_SMARTCARD_EVENT = "cert_based_auth_result_smartcard_event";

        public static final String PIV_PROVIDER_STATUS_EVENT = "piv_provider_status_event";
    }

    public static final class EventType {
        public static final String API_EVENT = EVENT_PREFIX + "api_event";
        public static final String CACHE_EVENT = EVENT_PREFIX + "cache_event";
        public static final String UI_EVENT = EVENT_PREFIX + "ui_event";
        public static final String HTTP_EVENT = EVENT_PREFIX + "http_event";
        public static final String BROKER_EVENT = EVENT_PREFIX + "broker_event";
        public static final String LIBRARY_CONSUMER_EVENT = EVENT_PREFIX + "library_consumer_event";
        public static final String ERROR_EVENT = EVENT_PREFIX + "error_event";
<<<<<<< HEAD
        public static final String CERT_BASED_AUTH_EVENT = EVENT_PREFIX + "cert_based_auth_event";
        public static final String YUBIKEY_EVENT = EVENT_PREFIX + "yubikey_event";
=======
        public static final String CONTENT_PROVIDER_EVENT = EVENT_PREFIX + "content_provider_event";
>>>>>>> 782afc1c
    }

    public static final class Key {
        public static final String EVENT_NAME = EVENT_PREFIX + "event_name";
        public static final String EVENT_TYPE = EVENT_PREFIX + "event_type";
        public static final String AUTHORITY_TYPE = EVENT_PREFIX + "authority_type";
        public static final String AUTHORITY_NAME = EVENT_PREFIX + "authority_name"; //adal
        public static final String AUTHENTICATION_SCHEME = EVENT_PREFIX + "authentication_scheme";
        public static final String AUTHORITY_VALIDATION_STATUS = EVENT_PREFIX + "authority_validation_status";
        public static final String EXTENDED_EXPIRES_ON_SETTING = EVENT_PREFIX + "extended_expires_on_setting";
        public static final String PROMPT_BEHAVIOR = EVENT_PREFIX + "prompt_behavior";
        public static final String IDP_NAME = EVENT_PREFIX + "idp";
        public static final String TENANT_ID = EVENT_PREFIX + "tenant_id";
        public static final String USER_ID = EVENT_PREFIX + "user_id";
        public static final String OCCUR_TIME = EVENT_PREFIX + "occur_time"; //msal only
        public static final String START_TIME = EVENT_PREFIX + "start_time";
        public static final String END_TIME = EVENT_PREFIX + "stop_time";
        public static final String RESPONSE_TIME = "response_time";
        public static final String NETWORK_CONNECTION = EVENT_PREFIX + "network_connection"; //msal only
        public static final String POWER_OPTIMIZATION = EVENT_PREFIX + "power_optimization"; //msal only
        public static final String IS_FORCE_PROMPT = EVENT_PREFIX + "force_prompt"; //msal only
        public static final String IS_FORCE_REFRESH = EVENT_PREFIX + "force_refresh"; //msal only
        public static final String SDK_NAME = EVENT_PREFIX + "sdk_name"; //msal only
        public static final String SDK_VERSION = EVENT_PREFIX + "sdk_version"; //msal only
        public static final String LOGIN_HINT = EVENT_PREFIX + "login_hint";
        public static final String CLAIM_REQUEST = EVENT_PREFIX + "claim_request"; //msal only
        public static final String REDIRECT_URI = EVENT_PREFIX + "redirect_uri"; //msal only
        public static final String SCOPE_SIZE = EVENT_PREFIX + "scope_size"; //msal only
        public static final String SCOPE = EVENT_PREFIX + "scope_value";//msal only
        public static final String NTLM_HANDLED = EVENT_PREFIX + "ntlm";
        public static final String UI_EVENT_COUNT = EVENT_PREFIX + "ui_event_count";
        public static final String CACHE_EVENT_COUNT = EVENT_PREFIX + "cache_event_count";
        public static final String HTTP_EVENT_COUNT = EVENT_PREFIX + "http_event_count";
        public static final String BROKER_APP = EVENT_PREFIX + "broker_app";
        public static final String BROKER_VERSION = EVENT_PREFIX + "broker_version";
        public static final String BROKER_PROTOCOL_VERSION = EVENT_PREFIX + "broker_protocol_version"; //msal only
        public static final String BROKER_APP_USED = EVENT_PREFIX + "broker_app_used";
        public static final String CLIENT_ID = EVENT_PREFIX + "client_id";
        public static final String API_ID = EVENT_PREFIX + "api_id";
        public static final String TOKEN_TYPE = EVENT_PREFIX + "token_type";
        public static final String IS_RT = EVENT_PREFIX + "is_rt";
        public static final String IS_AT = EVENT_PREFIX + "is_at";
        public static final String IS_MRRT = EVENT_PREFIX + "is_mrrt";
        public static final String IS_FRT = EVENT_PREFIX + "is_frt";
        public static final String RT_STATUS = EVENT_PREFIX + "rt_status";  //msal only
        public static final String AT_STATUS = EVENT_PREFIX + "at_status";  //msal only
        public static final String ID_TOKEN_STATUS = EVENT_PREFIX + "id_token_status";  //msal only
        public static final String V1_ID_TOKEN_STATUS = EVENT_PREFIX + "v1_id_token_status";
        public static final String ACCOUNT_STATUS = EVENT_PREFIX + "account_status";
        public static final String MRRT_STATUS = EVENT_PREFIX + "mrrt_status"; //msal only
        public static final String FRT_STATUS = EVENT_PREFIX + "frt_status"; //msal only
        public static final String CORRELATION_ID = EVENT_PREFIX + "correlation_id";
        public static final String ERROR_CODE = EVENT_PREFIX + "error_code";
        public static final String ERROR_DESCRIPTION = EVENT_PREFIX + "error_description"; //msal only
        public static final String ERROR_DOMAIN = EVENT_PREFIX + "error_domain"; //msal only
        public static final String HTTP_METHOD = EVENT_PREFIX + "method";
        public static final String HTTP_PATH = EVENT_PREFIX + "http_path";
        public static final String HTTP_REQUEST_ID_HEADER = EVENT_PREFIX + "x_ms_request_id";
        public static final String HTTP_RESPONSE_CODE = EVENT_PREFIX + "response_code";
        public static final String OAUTH_ERROR_CODE = EVENT_PREFIX + "oauth_error_code";
        public static final String REQUEST_QUERY_PARAMS = EVENT_PREFIX + "query_params";
        public static final String USER_AGENT = EVENT_PREFIX + "user_agent";
        public static final String HTTP_ERROR_DOMAIN = EVENT_PREFIX + "http_error_domain"; //msal only
        public static final String AUTHORITY = EVENT_PREFIX + "authority";
        public static final String GRANT_TYPE = EVENT_PREFIX + "grant_type"; //msal only
        public static final String REQUEST_CODE = EVENT_PREFIX + "request_code"; //msal only
        public static final String RESULT_CODE = EVENT_PREFIX + "result_code"; //msal only
        public static final String USER_CANCEL = EVENT_PREFIX + "user_cancel";
        public static final String UI_VISIBLE = EVENT_PREFIX + "ui_visible";
        public static final String UI_CANCELLED = EVENT_PREFIX + "ui_cancelled"; //msal only
        public static final String UI_COMPLETE = EVENT_PREFIX + "ui_complete"; //msal only
        public static final String SERVER_ERROR_CODE = EVENT_PREFIX + "server_error_code";
        public static final String SERVER_SUBERROR_CODE = EVENT_PREFIX + "server_sub_error_code";
        public static final String RT_AGE = EVENT_PREFIX + "rt_age";
        public static final String SPE_INFO = EVENT_PREFIX + "spe_info";
        public static final String SPE_RING = EVENT_PREFIX + "spe_ring"; //msal only
        public static final String IS_SUCCESSFUL = "_is_successful"; //sub key
        public static final String WIPE_APP = EVENT_PREFIX + "wipe_app"; //msal only
        public static final String WIPE_TIME = EVENT_PREFIX + "wipe_time"; //msal only
        public static final String BROKER_ACTION = EVENT_PREFIX + "broker_action"; //msal only
        public static final String BROKER_STRATEGY = EVENT_PREFIX + "broker_strategy";
        public static final String ACCOUNTS_NUMBER = EVENT_PREFIX + "accounts_number";
        public static final String IS_DEVICE_SHARED = EVENT_PREFIX + "is_device_shared";
        public static final String CLASS_NAME = EVENT_PREFIX + "class_name";
        public static final String CLASS_METHOD = EVENT_PREFIX + "class_method";
        public static final String PACKAGE_NAME = EVENT_PREFIX + "package_name";
        public static final String CALLER_APP_PACKAGE_NAME = EVENT_PREFIX + "caller_app_package_name";
        public static final String CALLER_APP_VERSION = EVENT_PREFIX + "caller_app_version";
        public static final String CALLER_APP_UUID = EVENT_PREFIX + "caller_app_uuid";
        public static final String IPC_STRATEGY = EVENT_PREFIX + "ipc_strategy";
        public static final String ERROR_TAG = EVENT_PREFIX + "error_tag";
        public static final String ERROR_CLASS_NAME = EVENT_PREFIX + "error_class_name";
        public static final String ERROR_COUNT = EVENT_PREFIX + "error_count";
        public static final String ERROR_LOCATION_CLASS_NAME = EVENT_PREFIX + "error_location_class_name";
        public static final String ERROR_LOCATION_METHOD_NAME = EVENT_PREFIX + "error_location_method_name";
        public static final String ERROR_LOCATION_LINE_NUMBER = EVENT_PREFIX + "error_location_line_number";
        public static final String IS_WPJ_JOINED = EVENT_PREFIX + "is_wpj_joined";
        public static final String IS_ERROR_EVENT = EVENT_PREFIX + "is_error_event";
<<<<<<< HEAD
        public static final String IS_EXISTING_PIVPROVIDER_PRESENT = EVENT_PREFIX + "is_existing_pivprovider_present";
        public static final String PIVPROVIDER_REMOVED = EVENT_PREFIX + "pivprovider_removed";
=======
        public static final String CONTENT_PROVIDER_URI = EVENT_PREFIX + "content_provider_uri";
        public static final String ENROLLMENT_ID_NULL = EVENT_PREFIX + "enrollment_id_null";
>>>>>>> 782afc1c
    }

    public static final class Value {
        public static final String TRUE = "true";
        public static final String FALSE = "false";
        public static final String TRIED = "tried";
        public static final String NOT_FOUND = "not_found";
        public static final String ACCESS_TOKEN = "access_token";
        public static final String REFRESH_TOKEN = "refresh_token";
        public static final String MULTI_RESOURCE_REFRESH_TOKEN = "multi_resource_refresh_token";
        public static final String FAMILY_REFRESH_TOKEN = "family_refresh_token";
        public static final String ADFS_TOKEN = "ADFS_access_token_refresh_token";
        public static final String BY_CODE = "by_code";
        public static final String BY_REFRESH_TOKEN = "by_refresh_token";
        public static final String SUCCEEDED = "succeeded";
        public static final String FAILED = "failed";
        public static final String CANCELLED = "cancelled";
        public static final String UNKNOWN = "unknown";
        public static final String AUTHORITY_AAD = "aad";
        public static final String AUTHORITY_ADFS = "adfs";
        public static final String AUTHORITY_B2C = "b2c";
        public static final String ACCOUNT_MANAGER = "account_manager";
        public static final String BOUND_SERVICE = "bound_service";
        public static final String CONTENT_PROVIDER = "content_provider";
        public static final String UNSET = "UNSET";
    }

    public static final class Api {
        public static final String BROKER_ACQUIRE_TOKEN_INTERACTIVE = "201";
        public static final String BROKER_COMPLETE_ACQUIRE_TOKEN_INTERACTIVE = "202";
        public static final String BROKER_ACQUIRE_TOKEN_SILENT = "203";
        public static final String GET_BROKER_DEVICE_MODE = "204";
        public static final String BROKER_GET_CURRENT_ACCOUNT = "205";
        public static final String BROKER_GET_ACCOUNTS = "206";
        public static final String BROKER_REMOVE_ACCOUNT = "207";
        public static final String BROKER_REMOVE_ACCOUNT_FROM_SHARED_DEVICE = "208";

        public static final String LOCAL_ACQUIRE_TOKEN_INTERACTIVE = "101";
        public static final String LOCAL_COMPLETE_ACQUIRE_TOKEN_INTERACTIVE = "1032";
        public static final String LOCAL_ACQUIRE_TOKEN_SILENT = "103";
        public static final String LOCAL_GET_ACCOUNTS = "106";
        public static final String LOCAL_REMOVE_ACCOUNT = "107";
        public static final String LOCAL_DEVICE_CODE_FLOW_ACQUIRE_URL_AND_CODE = "108";
        public static final String LOCAL_DEVICE_CODE_FLOW_POLLING = "109";
    }

    public static final class BrokerApi {
        public static final String ACQUIRE_TOKEN_SILENT = "301";
        public static final String ACQUIRE_TOKEN_INTERACTIVE = "302";
    }
}
<|MERGE_RESOLUTION|>--- conflicted
+++ resolved
@@ -83,12 +83,9 @@
         public static final String BROKER_EVENT = EVENT_PREFIX + "broker_event";
         public static final String LIBRARY_CONSUMER_EVENT = EVENT_PREFIX + "library_consumer_event";
         public static final String ERROR_EVENT = EVENT_PREFIX + "error_event";
-<<<<<<< HEAD
         public static final String CERT_BASED_AUTH_EVENT = EVENT_PREFIX + "cert_based_auth_event";
         public static final String YUBIKEY_EVENT = EVENT_PREFIX + "yubikey_event";
-=======
         public static final String CONTENT_PROVIDER_EVENT = EVENT_PREFIX + "content_provider_event";
->>>>>>> 782afc1c
     }
 
     public static final class Key {
@@ -187,13 +184,10 @@
         public static final String ERROR_LOCATION_LINE_NUMBER = EVENT_PREFIX + "error_location_line_number";
         public static final String IS_WPJ_JOINED = EVENT_PREFIX + "is_wpj_joined";
         public static final String IS_ERROR_EVENT = EVENT_PREFIX + "is_error_event";
-<<<<<<< HEAD
         public static final String IS_EXISTING_PIVPROVIDER_PRESENT = EVENT_PREFIX + "is_existing_pivprovider_present";
         public static final String PIVPROVIDER_REMOVED = EVENT_PREFIX + "pivprovider_removed";
-=======
         public static final String CONTENT_PROVIDER_URI = EVENT_PREFIX + "content_provider_uri";
         public static final String ENROLLMENT_ID_NULL = EVENT_PREFIX + "enrollment_id_null";
->>>>>>> 782afc1c
     }
 
     public static final class Value {
