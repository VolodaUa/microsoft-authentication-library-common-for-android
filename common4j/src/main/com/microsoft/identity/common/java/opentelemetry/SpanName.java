package com.microsoft.identity.common.java.opentelemetry;
// Copyright (c) Microsoft Corporation.
// All rights reserved.
//
// This code is licensed under the MIT License.
//
// Permission is hereby granted, free of charge, to any person obtaining a copy
// of this software and associated documentation files(the "Software"), to deal
// in the Software without restriction, including without limitation the rights
// to use, copy, modify, merge, publish, distribute, sublicense, and / or sell
// copies of the Software, and to permit persons to whom the Software is
// furnished to do so, subject to the following conditions :
//
// The above copyright notice and this permission notice shall be included in
// all copies or substantial portions of the Software.
//
// THE SOFTWARE IS PROVIDED "AS IS", WITHOUT WARRANTY OF ANY KIND, EXPRESS OR
// IMPLIED, INCLUDING BUT NOT LIMITED TO THE WARRANTIES OF MERCHANTABILITY,
// FITNESS FOR A PARTICULAR PURPOSE AND NONINFRINGEMENT. IN NO EVENT SHALL THE
// AUTHORS OR COPYRIGHT HOLDERS BE LIABLE FOR ANY CLAIM, DAMAGES OR OTHER
// LIABILITY, WHETHER IN AN ACTION OF CONTRACT, TORT OR OTHERWISE, ARISING FROM,
// OUT OF OR IN CONNECTION WITH THE SOFTWARE OR THE USE OR OTHER DEALINGS IN
// THE SOFTWARE.

public enum SpanName {
    AcquirePrtUsingBrt,
    RefreshPrt,
    AcquireAtUsingPrt,
    AcquireTokenInteractive,
    AcquireTokenSilent,
    CryptoFactoryEvent,
    SetScopeForDMAgentForFoci,
    GetAccounts,
    RemoveAccount,
    WorkplaceJoin,
    DoDiscovery,
    WorkplaceLeave,
    DeviceState,
<<<<<<< HEAD
    MSAL_PerformIpcStrategy,
=======
    UploadBrokerLogs,
    InitializePowerLift
>>>>>>> 91ecae2c
}<|MERGE_RESOLUTION|>--- conflicted
+++ resolved
@@ -36,10 +36,7 @@
     DoDiscovery,
     WorkplaceLeave,
     DeviceState,
-<<<<<<< HEAD
-    MSAL_PerformIpcStrategy,
-=======
     UploadBrokerLogs,
-    InitializePowerLift
->>>>>>> 91ecae2c
+    InitializePowerLift,
+    MSAL_PerformIpcStrategy
 }