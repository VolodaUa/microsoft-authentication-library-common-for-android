--- conflicted
+++ resolved
@@ -1,12 +1,9 @@
 V.Next
 ----------
-<<<<<<< HEAD
 - [PATCH] Fix InteractiveRequest Bound Service backcompat (#1215)
-=======
 
 Version 3.1.0
 ----------
->>>>>>> d800c27a
 - [PATCH] Discontinue using Settings.Secure.ANDROID_ID in telemetry. Instead, generate & cache a random GUID. (#1214)
 - [MINOR] Add refresh_on to access tokens(#1190)
 - [MINOR] Add requested_claims to access tokens, and allow credentials to be filtered by RC (#1187)
