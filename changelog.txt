V.Next
----------
<<<<<<< HEAD
- [MINOR] Remove unnecessary synchronization when storage access is already guarded (#1928)
=======
- [MINOR] Format thread+correlationId metadata only once logging is clearly opted-in (#1917)
>>>>>>> 76b90d94

V.9.1.0
----------
- [MINOR] Convert crypto operation spans into metrics (#1909)
- [PATCH] Move clearClientCertPreferences to onCreateView only (#1915)

V.9.0.1
----------
- [PATCH] Moving ClearClientCertPreferences back to onCreate and handleBackButtonPressed (#1908)

V.9.0.0
----------
- [MINOR] Add BrokerContentProvider path and IpcStrategy for new device registration API (#1843)
- [PATCH] Adding cached credential service request id to telemetry (#1866)
- [MAJOR] Add support for client/application managed key in pop flow (#1854)
- [PATCH] Moved clearClientCertPreferences to onPageLoaded. (#1855)
- [MINOR] Add new exception type for broker protocol not supported exception during msal-broker handshake (#1859)
- [MINOR] Leverage Otel Utility create span method (#1877)
- [MINOR] Add Open Telemetry explicitly in common as transitive is set to false (#1882)
- [MINOR] Add open telemetry to consumer rules (#1883)
- [PATCH] Fixes MSAL Issue #1715 (#1894)
- [MINOR] Add support to reset broadcast Executor service (#1895)

V.8.0.3
----------
- [PATCH] Add null checks for devices that do not support USB_SERVICE. (#1885)

V.8.0.2
----------
- [PATCH] Remove java.time.* Java8 APIs (#1868)

V.8.0.1
----------
- [PATCH] Avoid keystore key overwriting for apps using sharedUserId. (#1864)

Version 8.0.0
----------
- [MINOR] Add opt-in flag to skip expensive SecretKey invalidation steps (#1837)
- [MINOR] Storage performance improvements (#1852)
- [PATCH] More fields exposed for GSON based logging for Broker Token Parameters (#1849)
- [MINOR] Logging performance speedup, removal of IDetailedLoggerCallback/logDiscarded (#1836)
- [MINOR] Expose sign() method in PKeyAuth as opposed to the key itself (#1846)
- [MINOR] Wire ICryptoFactory to Signer/Decryptor/SP800108KeyGen (#1845)
- [MINOR] Add ICryptoFactory to common4j (#1844)
- [MAJOR] Update target Android targetSdk to API 31/ Android 12
- [MINOR] Use Java 11 in Spotbugs Check
- [MAJOR] Use Java 11 to accommodate android sdk 31 tooling. (#1832)
- [PATCH] Swallow unbound service exceptions on disconnect. (#1824)
- [MINOR] Refactored out ClientCertAuthChallengeHandler. (#1833)

Version 7.0.1
----------
- [Minor] Bumped Common to 7.0.1 to fix publishing bug.

Version 7.0.0
----------
- [MINOR] Bumped MSAL Broker Protocol Version to 10.0. (#1829)
- [MINOR] Add implementation for clearAll method to BrokerOAuth2TokenCache to clear all the credentials and metadata (#1823)
- [MAJOR] Adding smartcard certificate based authentication (CBA) feature.  (#1814)
- [MAJOR] Adding YubiKit SDK, which requires Java Version 8 and will thus bump up Java version overall to 8; added keyboard flag to android:configChanges for all activities that could interact with a YubiKey. (#1729)
- [PATCH] Fix an issue where incorrect authority url is returned after cloud discovery is set. (#1820)
- [PATCH] Add telemetry event for content provider call for getting enrollment id (#1801)
- [MINOR] Move some storage classes from broker to common4j (#1809)
- [MINOR] Add a Multi Type separated store (#1810)
- [MINOR] ESTS Telemetry changes to capture data around FLW and Multiple WPJ (#1799)
- [MINOR] Add an interface to Broker Token Command Parameters (#1826)
- [MINOR] Instrument code using Open Telemetry for Broker Scenarios (#1847)

Version 6.0.1
----------
- [PATCH] Fix for failing foci scenarios in Broker (#1800)
- [MINOR] Bumped MSAL Broker Protocol version to 9.0, acquireToken/acquireTokenSilent endpoint requires minimum_required_broker_protocol_version of 9.0+ to Send x-ms-PKeyAuth Header to the token endpoint. (#1790)
- [PATCH] Throw UiRequiredException when no token is found (#1795)
- [MINOR] Remove SSLContext From HttpClient signature (#1789)

Version 6.0.0
----------
- [PATCH] Fix msal failing tests due to telemetry context (#1788)
- [MAJOR] Bumped MSAL Broker Protocol version to 8.0, GET_ACCOUNTS endpoint requires minimum_required_broker_protocol_version of 8.0+ to return an account constructed from PRT id token to FOCI apps. (#1771)
- [MAJOR] [Msal] Remove launching logout endpoint in default browser for shared device mode signout flow (#1783)
- [MINOR] Add telemetry relay client (#1757)
- [MINOR] Add telemetry error events (#1768)
- [MINOR] Support WordApp local apk install in UI automation flows (#1732)
- [PATCH] Fix SDK Cancel when using authorization in current task (#1743)
- [MINOR] Added support for broadcasting to applications installed on the device. (#1744)
- [PATCH] Added Base64 encode for the AuthorizationRequest state parameter (#1750)
- [PATCH] Fix missing authority_url when creating the authority audience (#1753)
- [PATCH] Add filter for broker telemetry event fields. (#1793)

Version 5.0.1
----------
- [PATCH] [Adal] Ignore failure in updating unified/msal cache if ignoreKeyLoaderNotFoundError flag is set (#1781)
- [PATCH] Fix APPLICATION_CANCELLED by handling back button press (#1725)

Version 5.0.0
----------
- [MAJOR] Move IKeyStoreKeyManager and IDevicePopManager to common4j (#1683)
- [MINOR] Added support for broadcasting to applications installed on the device.

Version 4.2.0
----------
- [PATCH] Add exception handling in Content Provider strategy, for broker communication (#1722)
- [MINOR] Support TenantID value from eSTS in PKeyAuth flows (#1712)
- [MINOR] Implement cert loader for both multiple and legacy WPJ data store in PKeyAuth (#1711)

Version 4.1.0
----------
- [PATCH] Add null check to avoid NPE when checking for AccountTypesWithManagementDisabled (#1713)
- [MINOR] Add prompt=create support. (#1707)
- [PATCH] Clears client cert preferences so that multiple CBA login attempts can be completed in same session (#1688)
- [PATCH] Fixing potential deadlock state in executor service for interactive requests (#1696)
- [PATCH] Ensure consistent logging tags (#1701)
- [PATCH] Update gson version to 2.8.9 (#1694)
- [PATCH] Fix silent flow pkeyauth, add build param to disable silent flow timeout during debugging (#1687)
- [MINOR] Hook telemetry to LocalAuthenticationResult and BaseException (#1636)
- [PATCH] Fix accidental code change that disabled PoP for auth code grant flow (#1661)
- [MINOR] Add flighting parameters to commmandParameters (#1562)
- [MINOR] Add ropc command and ropc flow to BaseController (#1539)
- [PATCH] Move to commitNow() instead of commit() when removing authorization fragment from provided fragment manager.  Add exception handling/logging.  (#1695851)

Version 4.0.5
----------
- [PATCH] Ensure a device pop manager is provided when PoPAuthenticationScheme is requested of the broker (#1706)
- [MAJOR] Move IKeyStoreKeyManager and IDevicePopManager to common4j (#1683)

Version 4.0.4
----------
- [PATCH] Adding orientation flag to BrokerActivity android:configChanges to prevent it from getting restarted on orientation change (#1705)
- [PATCH] Correct setAttestationChallenge to provide null rather than empty byte array (#1700)

Version 4.0.3
----------
- [PATCH] Use default provider in Android for creating SSLContext's KeyManagerFactory (#1697, #1698)

Version 4.0.2
----------
- [PATCH] Port #1662 into the new common4j class - since StorageHelper is no longer used (#1689, #1690)

Version 4.0.1
----------
- [MINOR] Update exception name to match older (pre-refactoring) value to avoid breaking older msal clients (#1668)
- [PATCH] Synchronize updating refresh token in cache (saving new and removing old) to avoid race condition (#1659)
- [PATCH] Remove unsafe key thumbprint generator (#1654)
- [PATCH] Move getUidFromHomeAccountId to common4j (from broker4j) + rename a constant (#1643)
- [PATCH] Make LocalBroadcaster.broadcast method to be asynchronous (#1639)
- [MAJOR] Rename LobalBroadcasterAliases to LocalBroadcasterAliases (#1584)
- [PATCH] Make it clear if adding a query param should overwrite or leave as is (#1581)
- [PATCH] Handle the scenario where broker activity is killed wrongly. (#1568)
- [MINOR] Add GetOsForMats to IDeviceMetadata (#1552)
- [MINOR] Enabling refresh_in feature (#1310)
- [PATCH] Msal removeAccount shouldn't invoke broker's removeAccount (#1336)
- [MAJOR] Move Utility classes (#1526)
- [MINOR] Telemetry for OneAUth (#1514, #1525)
- [MAJOR] Migrate CommandDispatcher to common4j (#1519)
- [MAJOR] Migrate BaseController to common4j (#1515)
- [MAJOR] Migrate *TokenCache classes to common4j
- [MAJOR] Migrate ISharedPreferencesFileManager to common4j (#1465)
- [MAJOR] Migrate Strategies and Parameters. (#1488)
- [MAJOR] Migrate AccountManager's Account (#1483)
- [MAJOR] Migrate Strategies part 1/2 (#1475)
- [MINOR] Move predefined key loader to common4j from common (#1477)
- [PATCH] Add method to check if two authorities belong to same cloud (#1471)
- [MINOR] Adds new cache encryption key migration API for OneAuth (#1464)
- [MAJOR] Migrate StorageHelper to common4j (#1450)
- [MAJOR] Migrate Exceptions from common to common4j (#1442)
- [PATCH] Fixing removeAccount method for msal cpp when the realm is empty (#1422)
- [MINOR] Migrate Requests/Responses (#1424)
- [MAJOR] Add SSL context support to UrlConnectionHttpClient(#1396)
- [MAJOR] Migrate AuthRequests to common4j (#1394)
- [MINOR] Migrate Device, ObjectMapper, ClockSkewManager and IHasExtraParameters to common4j (#1383)
- [MINOR] Migrate eSTS Telemetry to common4j (#1372)
- [PATCH] Fix/Suppress SpotBugs issue (#1367)
- [MINOR] Migrate HTTP Layer to common java lib. (#1347)
- [PATCH] Port eSTS telemetry layer to common-java (#1328)
- [MINOR] Added support for handling null taskAffinity.  InteractiveTokenCommmand now captures whether taskAFfinity is null and records taskId (#1282)
- [MINOR] Automate broker protocol version computation. (#1301)
- [MAJOR] New API on KeyAccessor (#1309)
- [PATCH] Fixes deprecated PackageInfo.signatures and PackageManager.GET_SIGNATURES (#1256)
- [MINOR] Converting Classic Azure DevOps Pipelines to YAML (#1274)
- [MINOR] Add common-java. Migrate Logger. (#1300)
- [PATCH] Add additional logic to support downlevel devices in KeyStoreAccessor (#1366)
- [PATCH] Adding codemarkers for usage in the Test cases of brokered and non-brokered Acquire Token silently scenarios. (#1185)
- [PATCH] Only hit cache once when loading x-tenant idtokens (#1385)
- [PATCH] Avoid unnecessary BAM-cache reload (#1426)
- [PATCH] Using singleton/LRU cached BAM-Cache implementation (#1420)
- [MINOR] Add a method to IDeviceMetadata to get all metadata as a String (#1433)
- [MINOR] Creates ICommonComponents for sharing interfaces across Android, Linux (including non-brokered components) (#1431)
- [PATCH] Avoid needless BAM-cache lookups for non-foci apps when doing cache discovery (#1427)
- [PATCH] Avoid multiple reads of BAM-Cache when inserting new data (#1429)
- [MAJOR] Relocate SSOStatesSerializer out of internal namespace (integration steps available at aka.ms/AAd2vt8) (#1448)
- [MINOR] Adds new Device#isDevicePoPSupported() API to test PoP compat + support for retrying key generation without requesting cert attestation (#1456)
- [MINOR] Move Account Manager User Data look-up constants from common, AADAuthenticator to common4j (#1486)
- [MAJOR] Removes support for SHA-384/512, MD5 w. RSA due to incompatibilities on certain devices (#1489)
- [MINOR] Implements a fix for sovereign cloud TSL scenarios (#1501)
- [MINOR] Add a method to allow for the setting of Fragment initial state (#1506)
- [PATCH] Clear asymmetric pop key on KeyPermanentlyInvalidatedException if occurs during signing (#1505)
- [PATCH] Modify MSAL-CPP injecting javascript loop (#1490)
- [MINOR] Migrate authorization completion callback to common4j (#1522)
- [PATCH] Remove deprecation logging in Logger class (#1502)
- [MINOR] Migrate broker application metadata cache to common4j (#1530)
- [PATCH] Replace unsafe TypeToken instance with TypeToken#getParameterized (#1485)
- [MINOR] Add more operation names to ArgumentException (#1553)
- [MINOR] Add msal linux sdk type (#1554)
- [PATCH] Fix extracting http response body (#1557)
- [PATCH] Fix print stack trace for Throwable in Logs (#1556)
- [PATCH] Support SSO token api (#1543)

Version 3.6.7
----------
- [PATCH] Add helper method to fix account id missing in msal get account (#1641)
- [PATCH] Avoid key overwriting for apps using shared user id (#1662)

Version 3.6.6
----------
- [PATCH] Remove unsafe key thumbprint generator (#1655)

Version 3.6.5
----------
- [PATCH] Fixing removeAccount method for msal cpp when the realm is empty (#1422)

Version 3.6.4
----------
- [PATCH] Fix race condition (#1609)
- [PATCH] Changes to handle IntuneAppProtectionException in common rather than broker (#1579)

Version 3.6.3
----------
- [PATCH] Add helper method to remove the metadataCache entry (#1593)

Version 3.6.2
----------
- [PATCH] Handle the scenario where broker activity is killed wrongly. (#1569)
- [PATCH] Fixing Redirect Uri for Authenticator App, when migrating to MSAL (#1567)

Version 3.6.1
----------
- [PATCH] Additional API for method to clear the singleton shared preferences cache
- [PATCH] Log and swallow failures from CustomTabsService unbind (#1549)
- [PATCH] Fix correlation id error
- [PATCH] Fix crash related to fall back to webview when no browser present

Version 3.6.0
----------
- [PATCH] Allow retry generation of Device PoP key without attempting attestation cert gen (#1456, #1507)
- [MAJOR/MINOR (Rebrand)] Please note! This is technically an API breaking change that we have elected to voluntarily ship as "MINOR" due to lack of usage. Removes support for SHA-384/512, MD5 w. RSA due to incompatibilities on certain devices (#1489, #1508)
- [MINOR] Increase visibility of internal SSOStateSerializer for OneAuth usage (integration steps available at aka.ms/AAd2vt8) (#1448, #1509)
- [MINOR] Add a method to allow for the setting of Fragment initial state (#1506, #1512)
- [MINOR] Adds ContentProvider Constants used for Intune ContentProvider call (#1513, #1657)
- [PATCH] Clear asymmetric pop key on KeyPermanentlyInvalidatedException if occurs during signing (#1505, #1517)
- [MINOR] Adds Intune Application specific ContentProvider Constants (#1521, #1513)

Version 3.5.0
----------
- [MINOR] Code changes for new OneAuth cache key migration API (#1464)
- [PATCH] Correct the production of JSON JWKs by the popManager code (#1479)

Version 3.4.5
----------
- [PATCH] Fix for misconfigured ADALOAuth2TokenCache, adds new SharedPreferencesFileManager that defaults to MODE_PRIVATE (#1444)
- [PATCH] Do not report network errors as authority validation errors (#1440)

Version 3.4.4
----------
- [MINOR] Introduce support for authorization activities to be performed in the Android Task as the Activity that was provided for an interactive request.
- [PATCH] Rev Nimbus version: 8.2 -> 9.9 (#1346)
- [PATCH] Perf: Avoid repeated calls to getCredentials() when loading from cache (#1334)
- [PATCH] Only hit cache once when loading x-tenant idtokens (#1385)
- [PATCH] Disregard pageload errors for the non-primary frame during interactive auth (#1357)
- [PATCH] Avoid unnecessary BAM-cache reload (#1439, cherry-picked from #1426)
- [PATCH] Concurrency fix: revert thread pool construction changes in CommandDispatcher (#1434)

Version 3.4.3
----------
- [PATCH] Revert connection detection change, disable throttling cache (#1351, #1353)

Version 3.4.2
----------
- [PATCH] Msal removeAccount shouldn't invoke broker's removeAccount (#1336)

Version 3.4.1
----------
- [PATCH] Adding checks to not cache certain ErrorCodes. (#1330, #1329)

Version 3.4.0
----------
- [MINOR] Enable optional refresh token in cache (#1294)
- [MINOR] Hide Switch Account in Broker interactive flows (#1284)
- [MINOR] Adds the ability for KeyAccessors to expose their manager (#1285)
- [MINOR] Propagate unknown parameters from the server (#1292)
- [MINOR] Adds new API support for the broker - SSO token and flight support (#1290)
- [MINOR] Elevates AndroidCommon Logger out of internal package (#1279)
- [MINOR] Automate broker protocol version computation. (#1301)

Version 3.3.1
----------
- [MINOR] Enables removeAccount api to remove account records from all environments (#1248)
- [PATCH] Improved performance of getAccounts() call by reducing number of cache round-trips (#1271)
- [PATCH] Perf: Use an Iterator over SharedPreferences entries via getAllFilteredByKey() (#1262)
- [MINOR] Fall back to browser view if we can't open custom tabs. (#1270)
- [MINOR] Adds plumbing for new API parameters to reach the token endpoint, new response data (#1266)
- [PATCH] Ensure the default connection service has a single callback instance (#1314)

Version 3.2.0
----------
- [PATCH] Fix interrupt flow when no login hint is provided (#1490)
- [MINOR] Added logging functionality to track the request status (#1237)
- [MINOR] Expand functionality for key store access (#1231)
- [MINOR] Implement an in-memory cache to avoid multiple decryptions of shared preferences (#1254)
- [PATCH] Fixes deprecated NetworkInfo class (#847)
- [MINOR] Device PoP keys are now generated with attestation flags and expose a certificate chain getter (#1247)
- [PATCH] Fix MSAL-CPP injecting javascript loop (#1238)
- [MINOR] Adds new API to support ADAL/MSAL migration off of AuthenticationSettings#setSecretKey to a 'managed key' generated by Common (#1244)

Version 3.1.2
----------
- [PATCH] Use requested claims as a cache key when overwriting an AT (#1225)
- [PATCH] Fix InteractiveRequest Bound Service backcompat (#1215)
- [MINOR] Adds support for cache property merging (#1224)
- [PATCH] Trim() Cache Lookup Input Parameters (#1228)
- [MINOR] Adds workaround for Mockito.openMocks() desugaring issue (#1229)
- [PATCH] Fix bug where duplicate BrokerApplicationMetadata entries could be created for a single app (#1232)
- [MINOR] Changes to Broker Validation to allow setting whether to trust debug brokers (prod brokers are always trusted).
- [MINOR] Adds support for launching Broker auth Activity without an Activity Context from OneAuth-MSAL by setting FLAG_ACTIVITY_NEW_TASK (#1236)
- [MINOR] Adds PRT storage support for MSALCPP (#1177)
- [PATCH] Replaced deprecated PackageInfo.versionCode with PackageInfoCompat.getLongVersionCode(packageInfo) (#1239)

Version 3.1.0
----------
- [PATCH] Discontinue using Settings.Secure.ANDROID_ID in telemetry. Instead, generate & cache a random GUID. (#1214)
- [MINOR] Add refresh_on to access tokens(#1190)
- [MINOR] Add requested_claims to access tokens, and allow credentials to be filtered by RC (#1187)
- [PATCH] Logging change: only log encryption key thumbprint if a key-change occurs (#1213)

Version 3.0.9
----------
- Sends CP version to ESTS and handle WebCP uri. (#1137)
- Check for eligible for caching when putting command in executing command map
- Expose IAccountCredentialCache for accessing lower-level cache functions.
- Adds unit test to verify .trim() behavior of cache keys.
- Make CacheRecord immutable, insist on NonNull AccountRecord (#1225).
- Bugfix for incorrect error code when cancelling requests (#1144).
- Remove initial about:blank page load when using WebView based auth.
- Log an informative error message when application redirect_uri does not match the broker's expected value (#1155).
- Remove connection close from http request to AUTHORIZATION_CODE_NOT_EXCHANGED_FOR_TOKEN issue on emulators.
- Replace deprecated HttpRequest.sendGet usage with HttpClient.get (#1038)
- Replace deprecated HttpRequest.sendPost usage with HttpClient.post (#1037)
- (MSALCPP) Validate ATs before persisting to the cache (#1192)
- Added explicit exceptions when access token, id token or refresh token, which are required are not included in the response.  (MSAL #563)
- Adds API23 WebViewClient#onReceivedError overload (#1197)
- Fixes for MFA setup using Authenticator app.


Version 3.0.8
----------
- Hardcode Teams Agent clientID/scope for FoCi call (#1140)
- (Make changes to) persist refresh token in joined flow. (#1130)

Version 3.0.7
----------
- Fix exception casting issue in CommandDispatcher (#1121)

Version 3.0.6
----------
- Expose expiresIn in MSAL Device Code flow callback (#1064)
- Removed constructor param for TokenShareUtility: MSA RefreshToken ingestion always queries WW /consumers.
- Added support for exporting public keys in the following formats:
    * X.509 SubjectPublicKeyInfo
    * JWK (RFC-7517)
- Added support for signing and verifying arbitrary String data with select RSA algorithms.
- Added support for multiple software/hardware backed RSA keys using AsymmetricKey, AsymmetricKeyFactory.
- Bugfix: Added a workaround for keypair generation on API < 23 devices using locales with non-Gregorian calendars. (#1075)
- Reordered Credential writing into the cache such that the old RT is cleaned up *after* the new RT is written.
- Fixed following Android 11 issues (#1095):
    * Unable to query package manager for and launch browsers that support custom tabs.
    * Unable to query package manager for and launch regular browsers that don’t support custom tabs.
    * Unable to query package manager for Broker apps installed on the device.
- Refactor IPC strategies
    - [Part 1] Separate communication logic from business logic (#1088)
    - [Part 2] Refactor Content Provider strategy (#1090)
    - [Part 3] Refactor AccountManager Strategy[IPC part 4] test cases for IPC strategies (#1092)
    - [Part 4] test cases for IPC strategies (#1093)
    - [Part 5.5] make changes to support the Broker API work (#1101)
- Make change to support Broker API's updateBrokerRT() functionality (#1107).
- Introduce a cache for Hello() protocol (#1108)
- Bumped MSAL Broker Protocol version to 6.0
- (Requires minimum_required_broker_protocol_version of 6.0+) Adds support for client_claims in PoP token requests.
- (Requires minimum_required_broker_protocol_version of 6.0+) Adds support for generating SignedHttpRequests (SHRs) without embedding an AT.

Version 3.0.4
----------
- Fix for duplicate_command caching bug due to Command permutation (#1055)

Version 3.0.3
----------
- Cut down logs (#1046)

Version 3.0.2
----------
- Added a check for UNSET OpenIdConnectPromptParameter value (#1042)

Version 3.0.1
----------
- Perform browser sign out on MSAL side (#1032)
- Removed constructor param for TokenShareUtility: MSA RefreshToken ingestion always queries WW /consumers. (#1022)
- Consider controllers while throttling (#1021)
- Allow changing of the progressBar color (#1020)
- Place cap on the number failed request data in Last Request Telemetry at any given time (#1018)
- Adding the OpenIdConnectPromptParameter field UNSET (#1013)

Version 2.1.1
----------
- Introduces result sharing to minimize duplicate_command errors.
- No longer query well known config to obtain token endpoint - build it manually instead.
- Improved null-safety in String comparisons.
- Improved thread safety when querying cloud metadata.
- Proguard configuration no longer keeps classes in common or nimbus, per request from Office.
- Improved logging for SSL errors to assist in troubleshooting.

Version 2.1.0
----------
- Moved broker controller and strategy classes to common for MSAL CPP brokered auth.
- Added support in common for Device Code Flow.
- Added app-name, app-version headers to /auth & /token requests.
- Added support for additional sub_errors returned by ESTS service for MSAL CPP support.
- Added BrokerActivity to common AndroidManifest.
- Caching in SharedPreferences now using apply() instead of synchronous commit() call.
- Bugfix for parsing Authority URLs.

Version 2.0.15
-----------
- Introduces additional tests for cache resiliency
- Fixes an encoding issue faced by devices configured for Turkish locale
- Bugfix for #963: Detect Broker Process during encryption/decryption

Version 2.0.14
-----------
- Functionally identical to 2.0.13 release
- Updates Device.java PRODUCT_VERSION property for MSAL 1.5.5 release

Version 2.0.13
-----------
- Create abstract b2c login component handler
- Changes to add enrollment id to the token request in the interrupt flow
- Catch JsonSyntaxException while performing ADAL -> MSAL migration
- Close 959 - Adds authentication_scheme property to ApiEvent
- Fix MSAL issue 1096 - Documentation updates

Version 2.0.12-hf1
-----------
- Catch JsonSyntaxException when attempting to migrate ADAL cache and malformed records are found.

Version 2.0.12
-----------
- Hotfix for NPE when sub_error is null.

Version 2.0.11
-----------
- Changes to delete RT on bad_token suberror.

Version 2.0.10
-----------
- Broker Content Provider changes
- Fix a null pointer for getFragmentManager.
- FOCI support for local MSAL.
- Proguard consumer rules addition.
- Roboelectric version update.
- HttpRequest changes for MSAL CPP.

Version 2.0.9
------------
- Add constant for email scope (fix ad-accounts#1291)
- Move canUseAccountManagerOperation() to common.
- Support null 'm' & 'p' claims in SHRs (#899)
- Resolves naming issue around power optimization flag (#907)
- Changing log level of few logs to reduce noise in broker

Version 2.0.8
------------
- Fix to add the throwIfNetworkNotAvailable API back for ADAL back compat.

Version 2.0.7
------------
- This version is incompatible with ADAL due a breaking API change. It's is fixed in 2.0.8.
- Added throttling
- Added Dual Client Stack support for FoCI apps
- Added support to compress broker payload using GZIP
- Added flag to enable/disable power optimization check
- Removed check for usage stat manager to determine if network is disabled
- Project wide internal code refactoring using Lombok

Version 2.0.6
------------
- Use fixed thread pool for silent requests
- Add API ID Constants for MSAL Single Account PCA overloads
- Add event strings for FLW telemetry

Version 2.0.5
------------
- Adds support for multiple IdToken lookups in a single call when dual stacking with FoCi (common#871)
- Implements Client Clock Skew Mitigation for AT/PoP.
- ESTS telemetry V2.
- Fix for msal#963
    * onCancel callback not called when Browser is used.
- Returns MDM_REQUIRED when the user clicks on an MDM link in the webview.
- Adds dual screen support.

Version 2.0.3
------------
- Fix to use default scopes on request to determine foci app
- Fix fragment state issue (#838), (#839)

Version 2.0.2
------------
- Fix for MSAL #920, 924, 935, 940
    * Crash due to error receiving CANCEL broadcast

Version 2.0.1
------------
- Adds support for AT/PoP
- Fix for common#823
    * CANCEL_INTERACTIVE_REQUEST broadcast not working.

Version 1.0.15
------------
- Fix for msal#915
    * Incorrect id_token returned for B2C app with multiple policies
- Fix for msal#916
    * WebView calls loadUrl multiple times over lifecycle
- Fix for msal#921
    * WebView displays error when connectivity lost
- Fix for msal#904
    * AT caching logic change for scope intersection
- MSAL Enhancement: WebView zoom controls are now configurable

Version 1.0.14
------------
- Logging improvements.
- Fixed issue #770.
- Added Fragment support in WebView flow.

Version 1.0.13-hf1
------------
- Fixed issue #882 in MSAL.

Version 1.0.13
------------
- Resolving PoP backcompat issue.
- Fixed issue #859 in MSAL.

Version 1.0.12
------------
- Refactored and improved ests telemetry flush call and telemetry caching logic.
- Fixed ests telemetry memory leak.
- Added null check for optional parameter prompt.
- Added telemetry event in StorageHelper.
- Fixed cloud url returning wrong url if authority specified in configuration.
- Fixed issue #709 and #718.
- Fixed multiple cloud support in MSAL with Broker.
- Enabled MSAL-Broker communication via AccountManager.

Version 1.0.9-hf1
------------
- Hot fix release.
- Logging fixes.

Version 1.0.9
------------
- Disable command caching.

Version 1.0.8
------------
- Command caching and Throttling requests related changes.
- Client Capabilities support related changes.
- Server side telemetry changes.
- Lock the cache during read/writes.
- Fix to remove defaulting BadError on the ClientException in AdalResultAdapter.
- Add IOException translation to AdalBrokerResultAdapter.
- Fixes Telemetry thread issues and NullPointerExceptions.
- Fix WebView SDK28 issue.
- Refactor code to support FLW command migration
- Get Correlation id from Operation parameters if available.
- Fixed minor bugs as needed.
- Added more robolectric tests.
- Artifact for Broker 3.1.4 release.

Version 1.0.7
------------
MSAL GA Artifact.

Version 1.0.6
-------------
Fix Concurrent exception issue in Telemetry emit.

Version 1.0.5
-------------
- Updated MSAL version in common to 1.0.0

Version 1.0.4
-------------
- Artifact for MSAL GA
- AndroidX changes included.

Version 1.0.3
-------------
- Fix Null pointer on Authorixation Request builder.

Version 1.0.0
-------------
- Broker V2 support with MSAL
- TenantProfile support
- FLW support
- Multiple Bug Fixes.
- Initial release with MSAL GA support.

Version 0.0.20
-------------
Fix Ntlm challenge issue.

Version 0.0.18
-------------
-BugFix : Complete the auth request as cancel if the activity is destroyed

Version 0.0.17
-------------
- BugFix : Fix for foci lookup issue relative to migration
- Add clearBrokerSecretKeys() to AuthenticationSettings.

Version 0.0.15
-------------
- Bug Fix : Adding null safety check to avoid crash on EmbeddedWebViewStrategy

Version 0.0.14
-------------
- Bug fix : Read user id from the request bundle for broker silent request.
- Add shouldResolveInterrupt field to parameters.

Version 0.0.12
-------------
- Broker V2 protocol support changes for v1 parity with ADAL.
- Introduced new bound service IMicrosoftAuthService for MSAL.
- Key Transfer changes from inactive broker
- Introduced various adapters to translate betwewn broker request and responses.
- Multiple bug fixes.

Version 0.0.10
-------------
- Adds support HTTP response caching
- Bugfixes:
    * Pass claims in non-joined acquireTokenSilentCall
    * Fixes the assertion check for IntuneAppProtectionPolicyRequiredException

Version 0.0.10-alpha
-------------
- Adds support for declared non-tfp B2C authorities
- Fix setting correct id token for B2C if v1 id token is returned
- Fix incorrect parsing of not_before as Date
- V2 Broker changes with MSAL (Alpha)

Version 0.0.9
-------------
- Bugfix: Resolves COMMON/#379
    * ClientInfo must implement Serializable so that ADAL/AuthenticationResult can be serialized.
- AndroidX Interop:
    * This release will not be code signed; Jetfier & AGP < 5.1.1 are failing to compile due to tooling bugs.
    * For more information see:
        - https://issuetracker.google.com/issues/115556774
        - https://issuetracker.google.com/issues/119183822

Version 0.0.8
-------------
- Bugfix: Resolves COMMON/#343
    * Fix the discrepancy on idToken claim of Account object in v1.15.1.
- Bugfix: Resolves MSAL/#517
	* Fix the bug caused by fragment parameter when extracting the redirect url.

Version 0.0.7
-------------
- Bugfix: Resolves MSAL/#418
    * Adds client_id, redirect_uri to refresh token requests (previously missing, yielding inconsistent behavior depending on account type).

Version 0.0.6
-------------
- Bugfix: Resolves MSAL/#420
    * Corrects an issue whereby expired access tokens can be returned from the cache

Version 0.0.5
-------------
Adding support for flight and slice parameters to authorization request.
Updates for supporting authority aliasing
Added new grant_type: refresh_token
Updated authorization request base builder to include all MSAL public API properties
Change from SignedJWT to JWT to support v1
Internal class renaming for improved IntelliSense support
Access token expiry calculation now supports ext_expires_on

Version 0.0.4
--------------
Add authority AzureActiveDirectoryOAuth2 Configuration and Strategy for Sovereign and PPE cloud support.
Fix for PPE Null Cloud when discovery metadata is malformed.

Version 0.0.3
--------------
- First release: Hello, World!
- Implementation of new unified cache schema
    * Omits a read/deletion API, as not needed for initial release
    * Ships with tests, unit + instrumented
- Implementation of refactored ADAL 'classic' cache
- Initial implementation of Strategy/Provider model for token acquisition
    * Partially complete, work-in-progress
- New Logger implementation
    * Uses ThreadLocal mechanism to track correlationIds
    * Supports logging arbitrary fields/JSON
    * Separate methods for PII/OII logging
- Initial Exception model implemented
    * BaseException + Client & Service subclasses
- Substantial portions of HTTP/S networking code migrated from ADAL & MSAL to this module<|MERGE_RESOLUTION|>--- conflicted
+++ resolved
@@ -1,10 +1,7 @@
 V.Next
 ----------
-<<<<<<< HEAD
+- [MINOR] Format thread+correlationId metadata only once logging is clearly opted-in (#1917)
 - [MINOR] Remove unnecessary synchronization when storage access is already guarded (#1928)
-=======
-- [MINOR] Format thread+correlationId metadata only once logging is clearly opted-in (#1917)
->>>>>>> 76b90d94
 
 V.9.1.0
 ----------
