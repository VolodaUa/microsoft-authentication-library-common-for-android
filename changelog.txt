--- conflicted
+++ resolved
@@ -1,8 +1,3 @@
-<<<<<<< HEAD
-Version 3.6.3
-----------
-- [PATCH] Add helper method to remove the metadataCache entry (#1593)
-=======
 V.Next
 ----------
 - [PATCH] Make it clear if adding a query param should overwrite or leave as is (#1581)
@@ -65,7 +60,10 @@
 - [PATCH] Fix extracting http response body (#1557)
 - [PATCH] Fix print stack trace for Throwable in Logs (#1556)
 - [PATCH] Support SSO token api (#1543)
->>>>>>> e8863181
+
+Version 3.6.3
+----------
+- [PATCH] Add helper method to remove the metadataCache entry (#1593)
 
 Version 3.6.2
 ----------
