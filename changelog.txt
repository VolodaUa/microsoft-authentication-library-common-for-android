--- conflicted
+++ resolved
@@ -1,14 +1,10 @@
 V.Next
 ----------
-<<<<<<< HEAD
+- [MINOR] Convert crypto operation spans into metrics (#1909)
 
 V.9.0.1
 ----------
 - [PATCH] Moving ClearClientCertPreferences back to onCreate and handleBackButtonPressed (#1908)
-=======
-- [MINOR] Convert crypto operation spans into metrics (#1909)
-
->>>>>>> d7ada050
 
 V.9.0.0
 ----------
