V.Next
----------
- [MINOR] Add GetOsForMats to IDeviceMetadata (#1552)
- [MINOR] Enabling refresh_in feature (#1310)
- [PATCH] Msal removeAccount shouldn't invoke broker's removeAccount (#1336)
- [MAJOR] Move Utility classes (#1526)
- [MINOR] Telemetry for OneAUth (#1514, #1525)
- [MAJOR] Migrate CommandDispatcher to common4j (#1519)
- [MAJOR] Migrate BaseController to common4j (#1515)
- [MAJOR] Migrate *TokenCache classes to common4j
- [MAJOR] Migrate ISharedPreferencesFileManager to common4j (#1465)
- [MAJOR] Migrate Strategies and Parameters. (#1488)
- [MAJOR] Migrate AccountManager's Account (#1483)
- [MAJOR] Migrate Strategies part 1/2 (#1475)
- [MINOR] Move predefined key loader to common4j from common (#1477)
- [PATCH] Add method to check if two authorities belong to same cloud (#1471)
- [MINOR] Adds new cache encryption key migration API for OneAuth (#1464)
- [MAJOR] Migrate StorageHelper to common4j (#1450)
- [MAJOR] Migrate Exceptions from common to common4j (#1442)
- [PATCH] Fixing removeAccount method for msal cpp when the realm is empty (#1422)
- [MINOR] Migrate Requests/Responses (#1424)
- [MAJOR] Add SSL context support to UrlConnectionHttpClient(#1396)
- [MAJOR] Migrate AuthRequests to common4j (#1394)
- [MINOR] Migrate Device, ObjectMapper, ClockSkewManager and IHasExtraParameters to common4j (#1383)
- [MINOR] Migrate eSTS Telemetry to common4j (#1372)
- [PATCH] Fix/Suppress SpotBugs issue (#1367)
- [MINOR] Migrate HTTP Layer to common java lib. (#1347)
- [PATCH] Port eSTS telemetry layer to common-java (#1328)
- [MINOR] Added support for handling null taskAffinity.  InteractiveTokenCommmand now captures whether taskAFfinity is null and records taskId (#1282)
- [MINOR] Automate broker protocol version computation. (#1301)
- [MAJOR] New API on KeyAccessor (#1309)
- [PATCH] Fixes deprecated PackageInfo.signatures and PackageManager.GET_SIGNATURES (#1256)
- [MINOR] Converting Classic Azure DevOps Pipelines to YAML (#1274)
- [MINOR] Add common-java. Migrate Logger. (#1300)
- [PATCH] Add additional logic to support downlevel devices in KeyStoreAccessor (#1366)
- [PATCH] Adding codemarkers for usage in the Test cases of brokered and non-brokered Acquire Token silently scenarios. (#1185)
- [PATCH] Only hit cache once when loading x-tenant idtokens (#1385)
- [PATCH] Avoid unnecessary BAM-cache reload (#1426)
- [PATCH] Using singleton/LRU cached BAM-Cache implementation (#1420)
- [MINOR] Add a method to IDeviceMetadata to get all metadata as a String (#1433)
- [MINOR] Creates ICommonComponents for sharing interfaces across Android, Linux (including non-brokered components) (#1431)
- [PATCH] Avoid needless BAM-cache lookups for non-foci apps when doing cache discovery (#1427)
- [PATCH] Avoid multiple reads of BAM-Cache when inserting new data (#1429)
- [MAJOR] Relocate SSOStatesSerializer out of internal namespace (integration steps available at aka.ms/AAd2vt8) (#1448)
- [MINOR] Adds new Device#isDevicePoPSupported() API to test PoP compat + support for retrying key generation without requesting cert attestation (#1456)
- [MINOR] Move Account Manager User Data look-up constants from common, AADAuthenticator to common4j (#1486)
- [MAJOR] Removes support for SHA-384/512, MD5 w. RSA due to incompatibilities on certain devices (#1489)
- [MINOR] Implements a fix for sovereign cloud TSL scenarios (#1501)
- [MINOR] Add a method to allow for the setting of Fragment initial state (#1506)
- [PATCH] Clear asymmetric pop key on KeyPermanentlyInvalidatedException if occurs during signing (#1505)
- [PATCH] Modify MSAL-CPP injecting javascript loop (#1490)
- [MINOR] Migrate authorization completion callback to common4j (#1522)
- [PATCH] Remove deprecation logging in Logger class (#1502)
- [MINOR] Migrate broker application metadata cache to common4j (#1530)
- [PATCH] Replace unsafe TypeToken instance with TypeToken#getParameterized (#1485)
<<<<<<< HEAD
- [MINOR] Add more operation names to ArgumentException (#1553)
=======
- [MINOR] Add msal linux sdk type (#1554)
>>>>>>> fd41bdab

Version 3.6.0
----------
- [PATCH] Allow retry generation of Device PoP key without attempting attestation cert gen (#1456, #1507)
- [MAJOR/MINOR (Rebrand)] Please note! This is technically an API breaking change that we have elected to voluntarily ship as "MINOR" due to lack of usage. Removes support for SHA-384/512, MD5 w. RSA due to incompatibilities on certain devices (#1489, #1508)
- [MINOR] Increase visibility of internal SSOStateSerializer for OneAuth usage (integration steps available at aka.ms/AAd2vt8) (#1448, #1509)
- [MINOR] Add a method to allow for the setting of Fragment initial state (#1506, #1512)
- [MINOR] Adds ContentProvider Constants used for Intune ContentProvider call (#1513, #1657)
- [PATCH] Clear asymmetric pop key on KeyPermanentlyInvalidatedException if occurs during signing (#1505, #1517)
- [MINOR] Adds Intune Application specific ContentProvider Constants (#1521, #1513)

Version 3.5.0
----------
- [MINOR] Code changes for new OneAuth cache key migration API (#1464)
- [PATCH] Correct the production of JSON JWKs by the popManager code (#1479)

Version 3.4.5
----------
- [PATCH] Fix for misconfigured ADALOAuth2TokenCache, adds new SharedPreferencesFileManager that defaults to MODE_PRIVATE (#1444)
- [PATCH] Do not report network errors as authority validation errors (#1440)

Version 3.4.4
----------
- [MINOR] Introduce support for authorization activities to be performed in the Android Task as the Activity that was provided for an interactive request.
- [PATCH] Rev Nimbus version: 8.2 -> 9.9 (#1346)
- [PATCH] Perf: Avoid repeated calls to getCredentials() when loading from cache (#1334)
- [PATCH] Only hit cache once when loading x-tenant idtokens (#1385)
- [PATCH] Disregard pageload errors for the non-primary frame during interactive auth (#1357)
- [PATCH] Avoid unnecessary BAM-cache reload (#1439, cherry-picked from #1426)
- [PATCH] Concurrency fix: revert thread pool construction changes in CommandDispatcher (#1434)

Version 3.4.3
----------
- [PATCH] Revert connection detection change, disable throttling cache (#1351, #1353)

Version 3.4.2
----------
- [PATCH] Msal removeAccount shouldn't invoke broker's removeAccount (#1336)

Version 3.4.1
----------
- [PATCH] Adding checks to not cache certain ErrorCodes. (#1330, #1329)

Version 3.4.0
----------
- [MINOR] Enable optional refresh token in cache (#1294)
- [MINOR] Hide Switch Account in Broker interactive flows (#1284)
- [MINOR] Adds the ability for KeyAccessors to expose their manager (#1285)
- [MINOR] Propagate unknown parameters from the server (#1292)
- [MINOR] Adds new API support for the broker - SSO token and flight support (#1290)
- [MINOR] Elevates AndroidCommon Logger out of internal package (#1279)
- [MINOR] Automate broker protocol version computation. (#1301)

Version 3.3.1
----------
- [MINOR] Enables removeAccount api to remove account records from all environments (#1248)
- [PATCH] Improved performance of getAccounts() call by reducing number of cache round-trips (#1271)
- [PATCH] Perf: Use an Iterator over SharedPreferences entries via getAllFilteredByKey() (#1262)
- [MINOR] Fall back to browser view if we can't open custom tabs. (#1270)
- [MINOR] Adds plumbing for new API parameters to reach the token endpoint, new response data (#1266)
- [PATCH] Ensure the default connection service has a single callback instance (#1314)

Version 3.2.0
----------
- [PATCH] Fix interrupt flow when no login hint is provided (#1490)
- [MINOR] Added logging functionality to track the request status (#1237)
- [MINOR] Expand functionality for key store access (#1231)
- [MINOR] Implement an in-memory cache to avoid multiple decryptions of shared preferences (#1254)
- [PATCH] Fixes deprecated NetworkInfo class (#847)
- [MINOR] Device PoP keys are now generated with attestation flags and expose a certificate chain getter (#1247)
- [PATCH] Fix MSAL-CPP injecting javascript loop (#1238)
- [MINOR] Adds new API to support ADAL/MSAL migration off of AuthenticationSettings#setSecretKey to a 'managed key' generated by Common (#1244)

Version 3.1.2
----------
- [PATCH] Use requested claims as a cache key when overwriting an AT (#1225)
- [PATCH] Fix InteractiveRequest Bound Service backcompat (#1215)
- [MINOR] Adds support for cache property merging (#1224)
- [PATCH] Trim() Cache Lookup Input Parameters (#1228)
- [MINOR] Adds workaround for Mockito.openMocks() desugaring issue (#1229)
- [PATCH] Fix bug where duplicate BrokerApplicationMetadata entries could be created for a single app (#1232)
- [MINOR] Changes to Broker Validation to allow setting whether to trust debug brokers (prod brokers are always trusted).
- [MINOR] Adds support for launching Broker auth Activity without an Activity Context from OneAuth-MSAL by setting FLAG_ACTIVITY_NEW_TASK (#1236)
- [MINOR] Adds PRT storage support for MSALCPP (#1177)
- [PATCH] Replaced deprecated PackageInfo.versionCode with PackageInfoCompat.getLongVersionCode(packageInfo) (#1239)

Version 3.1.0
----------
- [PATCH] Discontinue using Settings.Secure.ANDROID_ID in telemetry. Instead, generate & cache a random GUID. (#1214)
- [MINOR] Add refresh_on to access tokens(#1190)
- [MINOR] Add requested_claims to access tokens, and allow credentials to be filtered by RC (#1187)
- [PATCH] Logging change: only log encryption key thumbprint if a key-change occurs (#1213)

Version 3.0.9
----------
- Sends CP version to ESTS and handle WebCP uri. (#1137)
- Check for eligible for caching when putting command in executing command map
- Expose IAccountCredentialCache for accessing lower-level cache functions.
- Adds unit test to verify .trim() behavior of cache keys.
- Make CacheRecord immutable, insist on NonNull AccountRecord (#1225).
- Bugfix for incorrect error code when cancelling requests (#1144).
- Remove initial about:blank page load when using WebView based auth.
- Log an informative error message when application redirect_uri does not match the broker's expected value (#1155).
- Remove connection close from http request to AUTHORIZATION_CODE_NOT_EXCHANGED_FOR_TOKEN issue on emulators.
- Replace deprecated HttpRequest.sendGet usage with HttpClient.get (#1038)
- Replace deprecated HttpRequest.sendPost usage with HttpClient.post (#1037)
- (MSALCPP) Validate ATs before persisting to the cache (#1192)
- Added explicit exceptions when access token, id token or refresh token, which are required are not included in the response.  (MSAL #563)
- Adds API23 WebViewClient#onReceivedError overload (#1197)
- Fixes for MFA setup using Authenticator app.


Version 3.0.8
----------
- Hardcode Teams Agent clientID/scope for FoCi call (#1140)
- (Make changes to) persist refresh token in joined flow. (#1130)

Version 3.0.7
----------
- Fix exception casting issue in CommandDispatcher (#1121)

Version 3.0.6
----------
- Expose expiresIn in MSAL Device Code flow callback (#1064)
- Removed constructor param for TokenShareUtility: MSA RefreshToken ingestion always queries WW /consumers.
- Added support for exporting public keys in the following formats:
    * X.509 SubjectPublicKeyInfo
    * JWK (RFC-7517)
- Added support for signing and verifying arbitrary String data with select RSA algorithms.
- Added support for multiple software/hardware backed RSA keys using AsymmetricKey, AsymmetricKeyFactory.
- Bugfix: Added a workaround for keypair generation on API < 23 devices using locales with non-Gregorian calendars. (#1075)
- Reordered Credential writing into the cache such that the old RT is cleaned up *after* the new RT is written.
- Fixed following Android 11 issues (#1095):
    * Unable to query package manager for and launch browsers that support custom tabs.
    * Unable to query package manager for and launch regular browsers that don’t support custom tabs.
    * Unable to query package manager for Broker apps installed on the device.
- Refactor IPC strategies
    - [Part 1] Separate communication logic from business logic (#1088)
    - [Part 2] Refactor Content Provider strategy (#1090)
    - [Part 3] Refactor AccountManager Strategy[IPC part 4] test cases for IPC strategies (#1092)
    - [Part 4] test cases for IPC strategies (#1093)
    - [Part 5.5] make changes to support the Broker API work (#1101)
- Make change to support Broker API's updateBrokerRT() functionality (#1107).
- Introduce a cache for Hello() protocol (#1108)
- Bumped MSAL Broker Protocol version to 6.0
- (Requires minimum_required_broker_protocol_version of 6.0+) Adds support for client_claims in PoP token requests.
- (Requires minimum_required_broker_protocol_version of 6.0+) Adds support for generating SignedHttpRequests (SHRs) without embedding an AT.

Version 3.0.4
----------
- Fix for duplicate_command caching bug due to Command permutation (#1055)

Version 3.0.3
----------
- Cut down logs (#1046)

Version 3.0.2
----------
- Added a check for UNSET OpenIdConnectPromptParameter value (#1042)

Version 3.0.1
----------
- Perform browser sign out on MSAL side (#1032)
- Removed constructor param for TokenShareUtility: MSA RefreshToken ingestion always queries WW /consumers. (#1022)
- Consider controllers while throttling (#1021)
- Allow changing of the progressBar color (#1020)
- Place cap on the number failed request data in Last Request Telemetry at any given time (#1018)
- Adding the OpenIdConnectPromptParameter field UNSET (#1013)

Version 2.1.1
----------
- Introduces result sharing to minimize duplicate_command errors.
- No longer query well known config to obtain token endpoint - build it manually instead.
- Improved null-safety in String comparisons.
- Improved thread safety when querying cloud metadata.
- Proguard configuration no longer keeps classes in common or nimbus, per request from Office.
- Improved logging for SSL errors to assist in troubleshooting.

Version 2.1.0
----------
- Moved broker controller and strategy classes to common for MSAL CPP brokered auth.
- Added support in common for Device Code Flow.
- Added app-name, app-version headers to /auth & /token requests.
- Added support for additional sub_errors returned by ESTS service for MSAL CPP support.
- Added BrokerActivity to common AndroidManifest.
- Caching in SharedPreferences now using apply() instead of synchronous commit() call.
- Bugfix for parsing Authority URLs.

Version 2.0.15
-----------
- Introduces additional tests for cache resiliency
- Fixes an encoding issue faced by devices configured for Turkish locale
- Bugfix for #963: Detect Broker Process during encryption/decryption

Version 2.0.14
-----------
- Functionally identical to 2.0.13 release
- Updates Device.java PRODUCT_VERSION property for MSAL 1.5.5 release

Version 2.0.13
-----------
- Create abstract b2c login component handler
- Changes to add enrollment id to the token request in the interrupt flow
- Catch JsonSyntaxException while performing ADAL -> MSAL migration
- Close 959 - Adds authentication_scheme property to ApiEvent
- Fix MSAL issue 1096 - Documentation updates

Version 2.0.12-hf1
-----------
- Catch JsonSyntaxException when attempting to migrate ADAL cache and malformed records are found.

Version 2.0.12
-----------
- Hotfix for NPE when sub_error is null.

Version 2.0.11
-----------
- Changes to delete RT on bad_token suberror.

Version 2.0.10
-----------
- Broker Content Provider changes
- Fix a null pointer for getFragmentManager.
- FOCI support for local MSAL.
- Proguard consumer rules addition.
- Roboelectric version update.
- HttpRequest changes for MSAL CPP.

Version 2.0.9
------------
- Add constant for email scope (fix ad-accounts#1291)
- Move canUseAccountManagerOperation() to common.
- Support null 'm' & 'p' claims in SHRs (#899)
- Resolves naming issue around power optimization flag (#907)
- Changing log level of few logs to reduce noise in broker

Version 2.0.8
------------
- Fix to add the throwIfNetworkNotAvailable API back for ADAL back compat.

Version 2.0.7
------------
- This version is incompatible with ADAL due a breaking API change. It's is fixed in 2.0.8.
- Added throttling
- Added Dual Client Stack support for FoCI apps
- Added support to compress broker payload using GZIP
- Added flag to enable/disable power optimization check
- Removed check for usage stat manager to determine if network is disabled
- Project wide internal code refactoring using Lombok

Version 2.0.6
------------
- Use fixed thread pool for silent requests
- Add API ID Constants for MSAL Single Account PCA overloads
- Add event strings for FLW telemetry

Version 2.0.5
------------
- Adds support for multiple IdToken lookups in a single call when dual stacking with FoCi (common#871)
- Implements Client Clock Skew Mitigation for AT/PoP.
- ESTS telemetry V2.
- Fix for msal#963
    * onCancel callback not called when Browser is used.
- Returns MDM_REQUIRED when the user clicks on an MDM link in the webview.
- Adds dual screen support.

Version 2.0.3
------------
- Fix to use default scopes on request to determine foci app
- Fix fragment state issue (#838), (#839)

Version 2.0.2
------------
- Fix for MSAL #920, 924, 935, 940
    * Crash due to error receiving CANCEL broadcast

Version 2.0.1
------------
- Adds support for AT/PoP
- Fix for common#823
    * CANCEL_INTERACTIVE_REQUEST broadcast not working.

Version 1.0.15
------------
- Fix for msal#915
    * Incorrect id_token returned for B2C app with multiple policies
- Fix for msal#916
    * WebView calls loadUrl multiple times over lifecycle
- Fix for msal#921
    * WebView displays error when connectivity lost
- Fix for msal#904
    * AT caching logic change for scope intersection
- MSAL Enhancement: WebView zoom controls are now configurable

Version 1.0.14
------------
- Logging improvements.
- Fixed issue #770.
- Added Fragment support in WebView flow.

Version 1.0.13-hf1
------------
- Fixed issue #882 in MSAL.

Version 1.0.13
------------
- Resolving PoP backcompat issue.
- Fixed issue #859 in MSAL.

Version 1.0.12
------------
- Refactored and improved ests telemetry flush call and telemetry caching logic.
- Fixed ests telemetry memory leak.
- Added null check for optional parameter prompt.
- Added telemetry event in StorageHelper.
- Fixed cloud url returning wrong url if authority specified in configuration.
- Fixed issue #709 and #718.
- Fixed multiple cloud support in MSAL with Broker.
- Enabled MSAL-Broker communication via AccountManager.

Version 1.0.9-hf1
------------
- Hot fix release.
- Logging fixes.

Version 1.0.9
------------
- Disable command caching.

Version 1.0.8
------------
- Command caching and Throttling requests related changes.
- Client Capabilities support related changes.
- Server side telemetry changes.
- Lock the cache during read/writes.
- Fix to remove defaulting BadError on the ClientException in AdalResultAdapter.
- Add IOException translation to AdalBrokerResultAdapter.
- Fixes Telemetry thread issues and NullPointerExceptions.
- Fix WebView SDK28 issue.
- Refactor code to support FLW command migration
- Get Correlation id from Operation parameters if available.
- Fixed minor bugs as needed.
- Added more robolectric tests.
- Artifact for Broker 3.1.4 release.

Version 1.0.7
------------
MSAL GA Artifact.

Version 1.0.6
-------------
Fix Concurrent exception issue in Telemetry emit.

Version 1.0.5
-------------
- Updated MSAL version in common to 1.0.0

Version 1.0.4
-------------
- Artifact for MSAL GA
- AndroidX changes included.

Version 1.0.3
-------------
- Fix Null pointer on Authorixation Request builder.

Version 1.0.0
-------------
- Broker V2 support with MSAL
- TenantProfile support
- FLW support
- Multiple Bug Fixes.
- Initial release with MSAL GA support.

Version 0.0.20
-------------
Fix Ntlm challenge issue.

Version 0.0.18
-------------
-BugFix : Complete the auth request as cancel if the activity is destroyed

Version 0.0.17
-------------
- BugFix : Fix for foci lookup issue relative to migration
- Add clearBrokerSecretKeys() to AuthenticationSettings.

Version 0.0.15
-------------
- Bug Fix : Adding null safety check to avoid crash on EmbeddedWebViewStrategy

Version 0.0.14
-------------
- Bug fix : Read user id from the request bundle for broker silent request.
- Add shouldResolveInterrupt field to parameters.

Version 0.0.12
-------------
- Broker V2 protocol support changes for v1 parity with ADAL.
- Introduced new bound service IMicrosoftAuthService for MSAL.
- Key Transfer changes from inactive broker
- Introduced various adapters to translate betwewn broker request and responses.
- Multiple bug fixes.

Version 0.0.10
-------------
- Adds support HTTP response caching
- Bugfixes:
    * Pass claims in non-joined acquireTokenSilentCall
    * Fixes the assertion check for IntuneAppProtectionPolicyRequiredException

Version 0.0.10-alpha
-------------
- Adds support for declared non-tfp B2C authorities
- Fix setting correct id token for B2C if v1 id token is returned
- Fix incorrect parsing of not_before as Date
- V2 Broker changes with MSAL (Alpha)

Version 0.0.9
-------------
- Bugfix: Resolves COMMON/#379
    * ClientInfo must implement Serializable so that ADAL/AuthenticationResult can be serialized.
- AndroidX Interop:
    * This release will not be code signed; Jetfier & AGP < 5.1.1 are failing to compile due to tooling bugs.
    * For more information see:
        - https://issuetracker.google.com/issues/115556774
        - https://issuetracker.google.com/issues/119183822

Version 0.0.8
-------------
- Bugfix: Resolves COMMON/#343
    * Fix the discrepancy on idToken claim of Account object in v1.15.1.
- Bugfix: Resolves MSAL/#517
	* Fix the bug caused by fragment parameter when extracting the redirect url.

Version 0.0.7
-------------
- Bugfix: Resolves MSAL/#418
    * Adds client_id, redirect_uri to refresh token requests (previously missing, yielding inconsistent behavior depending on account type).

Version 0.0.6
-------------
- Bugfix: Resolves MSAL/#420
    * Corrects an issue whereby expired access tokens can be returned from the cache

Version 0.0.5
-------------
Adding support for flight and slice parameters to authorization request.
Updates for supporting authority aliasing
Added new grant_type: refresh_token
Updated authorization request base builder to include all MSAL public API properties
Change from SignedJWT to JWT to support v1
Internal class renaming for improved IntelliSense support
Access token expiry calculation now supports ext_expires_on

Version 0.0.4
--------------
Add authority AzureActiveDirectoryOAuth2 Configuration and Strategy for Sovereign and PPE cloud support.
Fix for PPE Null Cloud when discovery metadata is malformed.

Version 0.0.3
--------------
- First release: Hello, World!
- Implementation of new unified cache schema
    * Omits a read/deletion API, as not needed for initial release
    * Ships with tests, unit + instrumented
- Implementation of refactored ADAL 'classic' cache
- Initial implementation of Strategy/Provider model for token acquisition
    * Partially complete, work-in-progress
- New Logger implementation
    * Uses ThreadLocal mechanism to track correlationIds
    * Supports logging arbitrary fields/JSON
    * Separate methods for PII/OII logging
- Initial Exception model implemented
    * BaseException + Client & Service subclasses
- Substantial portions of HTTP/S networking code migrated from ADAL & MSAL to this module<|MERGE_RESOLUTION|>--- conflicted
+++ resolved
@@ -53,11 +53,8 @@
 - [PATCH] Remove deprecation logging in Logger class (#1502)
 - [MINOR] Migrate broker application metadata cache to common4j (#1530)
 - [PATCH] Replace unsafe TypeToken instance with TypeToken#getParameterized (#1485)
-<<<<<<< HEAD
 - [MINOR] Add more operation names to ArgumentException (#1553)
-=======
 - [MINOR] Add msal linux sdk type (#1554)
->>>>>>> fd41bdab
 
 Version 3.6.0
 ----------
