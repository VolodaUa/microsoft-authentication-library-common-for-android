--- conflicted
+++ resolved
@@ -1,10 +1,7 @@
 V.Next
 ----------
-<<<<<<< HEAD
 - [MINOR] Adding YubiKit SDK dependency; added keyboard flag to android:configChanges for all activities that could interact with a YubiKey. (#1729)
-=======
 - [MINOR] Support WordApp local apk install in UI automation flows (#1732)
->>>>>>> 779747b3
 - [PATCH] Add exception handling in Content Provider strategy, for broker communication (#1722)
 - [MINOR] Support TenantID value from eSTS in PKeyAuth flows (#1712)
 - [MINOR] Implement cert loader for both multiple and legacy WPJ data store in PKeyAuth (#1711)
