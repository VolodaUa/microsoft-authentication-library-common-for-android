--- conflicted
+++ resolved
@@ -5,11 +5,8 @@
 - [PATCH] Translate MFA token error to UIRequiredException instead of ServiceException (#2538)
 - [MINOR] Add Child Spans for Interactive Span (#2516)
 - [MINOR] For MSAL CPP flows, match exact claims when deleting AT with intersecting scopes (#2548)
-<<<<<<< HEAD
+- [MINOR] Replace Deprecated Keystore API for Android 28+ (#2558)
 - [MINOR] Fix issue with fragment displaying when 'AcquireTokenParameters.Builder().withFragment()' is used (#2274)
-=======
-- [MINOR] Replace Deprecated Keystore API for Android 28+ (#2558)
->>>>>>> 2541bf63
 
 Version 18.2.2
 ----------
