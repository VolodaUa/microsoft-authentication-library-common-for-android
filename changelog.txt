V.Next
----------
<<<<<<< HEAD
- [MINOR] Write back read successes to cache and stop extra lookups in getAll #1927
=======
- [MINOR] Format thread+correlationId metadata only once logging is clearly opted-in (#1917)
- [MINOR] Remove unnecessary synchronization when storage access is already guarded (#1928)
>>>>>>> d660bf48

V.9.1.0
----------
- [MINOR] Convert crypto operation spans into metrics (#1909)
- [PATCH] Move clearClientCertPreferences to onCreateView only (#1915)

V.9.0.1
----------
- [PATCH] Moving ClearClientCertPreferences back to onCreate and handleBackButtonPressed (#1908)

V.9.0.0
----------
- [MINOR] Add BrokerContentProvider path and IpcStrategy for new device registration API (#1843)
- [PATCH] Adding cached credential service request id to telemetry (#1866)
- [MAJOR] Add support for client/application managed key in pop flow (#1854)
- [PATCH] Moved clearClientCertPreferences to onPageLoaded. (#1855)
- [MINOR] Add new exception type for broker protocol not supported exception during msal-broker handshake (#1859)
- [MINOR] Leverage Otel Utility create span method (#1877)
- [MINOR] Add Open Telemetry explicitly in common as transitive is set to false (#1882)
- [MINOR] Add open telemetry to consumer rules (#1883)
- [PATCH] Fixes MSAL Issue #1715 (#1894)
- [MINOR] Add support to reset broadcast Executor service (#1895)

V.8.0.3
----------
- [PATCH] Add null checks for devices that do not support USB_SERVICE. (#1885)

V.8.0.2
----------
- [PATCH] Remove java.time.* Java8 APIs (#1868)

V.8.0.1
----------
- [PATCH] Avoid keystore key overwriting for apps using sharedUserId. (#1864)

Version 8.0.0
----------
- [MINOR] Add opt-in flag to skip expensive SecretKey invalidation steps (#1837)
- [MINOR] Storage performance improvements (#1852)
- [PATCH] More fields exposed for GSON based logging for Broker Token Parameters (#1849)
- [MINOR] Logging performance speedup, removal of IDetailedLoggerCallback/logDiscarded (#1836)
- [MINOR] Expose sign() method in PKeyAuth as opposed to the key itself (#1846)
- [MINOR] Wire ICryptoFactory to Signer/Decryptor/SP800108KeyGen (#1845)
- [MINOR] Add ICryptoFactory to common4j (#1844)
- [MAJOR] Update target Android targetSdk to API 31/ Android 12
- [MINOR] Use Java 11 in Spotbugs Check
- [MAJOR] Use Java 11 to accommodate android sdk 31 tooling. (#1832)
- [PATCH] Swallow unbound service exceptions on disconnect. (#1824)
- [MINOR] Refactored out ClientCertAuthChallengeHandler. (#1833)

Version 7.0.1
----------
- [Minor] Bumped Common to 7.0.1 to fix publishing bug.

Version 7.0.0
----------
- [MINOR] Bumped MSAL Broker Protocol Version to 10.0. (#1829)
- [MINOR] Add implementation for clearAll method to BrokerOAuth2TokenCache to clear all the credentials and metadata (#1823)
- [MAJOR] Adding smartcard certificate based authentication (CBA) feature.  (#1814)
- [MAJOR] Adding YubiKit SDK, which requires Java Version 8 and will thus bump up Java version overall to 8; added keyboard flag to android:configChanges for all activities that could interact with a YubiKey. (#1729)
- [PATCH] Fix an issue where incorrect authority url is returned after cloud discovery is set. (#1820)
- [PATCH] Add telemetry event for content provider call for getting enrollment id (#1801)
- [MINOR] Move some storage classes from broker to common4j (#1809)
- [MINOR] Add a Multi Type separated store (#1810)
- [MINOR] ESTS Telemetry changes to capture data around FLW and Multiple WPJ (#1799)
- [MINOR] Add an interface to Broker Token Command Parameters (#1826)
- [MINOR] Instrument code using Open Telemetry for Broker Scenarios (#1847)

Version 6.0.1
----------
- [PATCH] Fix for failing foci scenarios in Broker (#1800)
- [MINOR] Bumped MSAL Broker Protocol version to 9.0, acquireToken/acquireTokenSilent endpoint requires minimum_required_broker_protocol_version of 9.0+ to Send x-ms-PKeyAuth Header to the token endpoint. (#1790)
- [PATCH] Throw UiRequiredException when no token is found (#1795)
- [MINOR] Remove SSLContext From HttpClient signature (#1789)

Version 6.0.0
----------
- [PATCH] Fix msal failing tests due to telemetry context (#1788)
- [MAJOR] Bumped MSAL Broker Protocol version to 8.0, GET_ACCOUNTS endpoint requires minimum_required_broker_protocol_version of 8.0+ to return an account constructed from PRT id token to FOCI apps. (#1771)
- [MAJOR] [Msal] Remove launching logout endpoint in default browser for shared device mode signout flow (#1783)
- [MINOR] Add telemetry relay client (#1757)
- [MINOR] Add telemetry error events (#1768)
- [MINOR] Support WordApp local apk install in UI automation flows (#1732)
- [PATCH] Fix SDK Cancel when using authorization in current task (#1743)
- [MINOR] Added support for broadcasting to applications installed on the device. (#1744)
- [PATCH] Added Base64 encode for the AuthorizationRequest state parameter (#1750)
- [PATCH] Fix missing authority_url when creating the authority audience (#1753)
- [PATCH] Add filter for broker telemetry event fields. (#1793)

Version 5.0.1
----------
- [PATCH] [Adal] Ignore failure in updating unified/msal cache if ignoreKeyLoaderNotFoundError flag is set (#1781)
- [PATCH] Fix APPLICATION_CANCELLED by handling back button press (#1725)

Version 5.0.0
----------
- [MAJOR] Move IKeyStoreKeyManager and IDevicePopManager to common4j (#1683)
- [MINOR] Added support for broadcasting to applications installed on the device.

Version 4.2.0
----------
- [PATCH] Add exception handling in Content Provider strategy, for broker communication (#1722)
- [MINOR] Support TenantID value from eSTS in PKeyAuth flows (#1712)
- [MINOR] Implement cert loader for both multiple and legacy WPJ data store in PKeyAuth (#1711)

Version 4.1.0
----------
- [PATCH] Add null check to avoid NPE when checking for AccountTypesWithManagementDisabled (#1713)
- [MINOR] Add prompt=create support. (#1707)
- [PATCH] Clears client cert preferences so that multiple CBA login attempts can be completed in same session (#1688)
- [PATCH] Fixing potential deadlock state in executor service for interactive requests (#1696)
- [PATCH] Ensure consistent logging tags (#1701)
- [PATCH] Update gson version to 2.8.9 (#1694)
- [PATCH] Fix silent flow pkeyauth, add build param to disable silent flow timeout during debugging (#1687)
- [MINOR] Hook telemetry to LocalAuthenticationResult and BaseException (#1636)
- [PATCH] Fix accidental code change that disabled PoP for auth code grant flow (#1661)
- [MINOR] Add flighting parameters to commmandParameters (#1562)
- [MINOR] Add ropc command and ropc flow to BaseController (#1539)
- [PATCH] Move to commitNow() instead of commit() when removing authorization fragment from provided fragment manager.  Add exception handling/logging.  (#1695851)

Version 4.0.5
----------
- [PATCH] Ensure a device pop manager is provided when PoPAuthenticationScheme is requested of the broker (#1706)
- [MAJOR] Move IKeyStoreKeyManager and IDevicePopManager to common4j (#1683)

Version 4.0.4
----------
- [PATCH] Adding orientation flag to BrokerActivity android:configChanges to prevent it from getting restarted on orientation change (#1705)
- [PATCH] Correct setAttestationChallenge to provide null rather than empty byte array (#1700)

Version 4.0.3
----------
- [PATCH] Use default provider in Android for creating SSLContext's KeyManagerFactory (#1697, #1698)

Version 4.0.2
----------
- [PATCH] Port #1662 into the new common4j class - since StorageHelper is no longer used (#1689, #1690)

Version 4.0.1
----------
- [MINOR] Update exception name to match older (pre-refactoring) value to avoid breaking older msal clients (#1668)
- [PATCH] Synchronize updating refresh token in cache (saving new and removing old) to avoid race condition (#1659)
- [PATCH] Remove unsafe key thumbprint generator (#1654)
- [PATCH] Move getUidFromHomeAccountId to common4j (from broker4j) + rename a constant (#1643)
- [PATCH] Make LocalBroadcaster.broadcast method to be asynchronous (#1639)
- [MAJOR] Rename LobalBroadcasterAliases to LocalBroadcasterAliases (#1584)
- [PATCH] Make it clear if adding a query param should overwrite or leave as is (#1581)
- [PATCH] Handle the scenario where broker activity is killed wrongly. (#1568)
- [MINOR] Add GetOsForMats to IDeviceMetadata (#1552)
- [MINOR] Enabling refresh_in feature (#1310)
- [PATCH] Msal removeAccount shouldn't invoke broker's removeAccount (#1336)
- [MAJOR] Move Utility classes (#1526)
- [MINOR] Telemetry for OneAUth (#1514, #1525)
- [MAJOR] Migrate CommandDispatcher to common4j (#1519)
- [MAJOR] Migrate BaseController to common4j (#1515)
- [MAJOR] Migrate *TokenCache classes to common4j
- [MAJOR] Migrate ISharedPreferencesFileManager to common4j (#1465)
- [MAJOR] Migrate Strategies and Parameters. (#1488)
- [MAJOR] Migrate AccountManager's Account (#1483)
- [MAJOR] Migrate Strategies part 1/2 (#1475)
- [MINOR] Move predefined key loader to common4j from common (#1477)
- [PATCH] Add method to check if two authorities belong to same cloud (#1471)
- [MINOR] Adds new cache encryption key migration API for OneAuth (#1464)
- [MAJOR] Migrate StorageHelper to common4j (#1450)
- [MAJOR] Migrate Exceptions from common to common4j (#1442)
- [PATCH] Fixing removeAccount method for msal cpp when the realm is empty (#1422)
- [MINOR] Migrate Requests/Responses (#1424)
- [MAJOR] Add SSL context support to UrlConnectionHttpClient(#1396)
- [MAJOR] Migrate AuthRequests to common4j (#1394)
- [MINOR] Migrate Device, ObjectMapper, ClockSkewManager and IHasExtraParameters to common4j (#1383)
- [MINOR] Migrate eSTS Telemetry to common4j (#1372)
- [PATCH] Fix/Suppress SpotBugs issue (#1367)
- [MINOR] Migrate HTTP Layer to common java lib. (#1347)
- [PATCH] Port eSTS telemetry layer to common-java (#1328)
- [MINOR] Added support for handling null taskAffinity.  InteractiveTokenCommmand now captures whether taskAFfinity is null and records taskId (#1282)
- [MINOR] Automate broker protocol version computation. (#1301)
- [MAJOR] New API on KeyAccessor (#1309)
- [PATCH] Fixes deprecated PackageInfo.signatures and PackageManager.GET_SIGNATURES (#1256)
- [MINOR] Converting Classic Azure DevOps Pipelines to YAML (#1274)
- [MINOR] Add common-java. Migrate Logger. (#1300)
- [PATCH] Add additional logic to support downlevel devices in KeyStoreAccessor (#1366)
- [PATCH] Adding codemarkers for usage in the Test cases of brokered and non-brokered Acquire Token silently scenarios. (#1185)
- [PATCH] Only hit cache once when loading x-tenant idtokens (#1385)
- [PATCH] Avoid unnecessary BAM-cache reload (#1426)
- [PATCH] Using singleton/LRU cached BAM-Cache implementation (#1420)
- [MINOR] Add a method to IDeviceMetadata to get all metadata as a String (#1433)
- [MINOR] Creates ICommonComponents for sharing interfaces across Android, Linux (including non-brokered components) (#1431)
- [PATCH] Avoid needless BAM-cache lookups for non-foci apps when doing cache discovery (#1427)
- [PATCH] Avoid multiple reads of BAM-Cache when inserting new data (#1429)
- [MAJOR] Relocate SSOStatesSerializer out of internal namespace (integration steps available at aka.ms/AAd2vt8) (#1448)
- [MINOR] Adds new Device#isDevicePoPSupported() API to test PoP compat + support for retrying key generation without requesting cert attestation (#1456)
- [MINOR] Move Account Manager User Data look-up constants from common, AADAuthenticator to common4j (#1486)
- [MAJOR] Removes support for SHA-384/512, MD5 w. RSA due to incompatibilities on certain devices (#1489)
- [MINOR] Implements a fix for sovereign cloud TSL scenarios (#1501)
- [MINOR] Add a method to allow for the setting of Fragment initial state (#1506)
- [PATCH] Clear asymmetric pop key on KeyPermanentlyInvalidatedException if occurs during signing (#1505)
- [PATCH] Modify MSAL-CPP injecting javascript loop (#1490)
- [MINOR] Migrate authorization completion callback to common4j (#1522)
- [PATCH] Remove deprecation logging in Logger class (#1502)
- [MINOR] Migrate broker application metadata cache to common4j (#1530)
- [PATCH] Replace unsafe TypeToken instance with TypeToken#getParameterized (#1485)
- [MINOR] Add more operation names to ArgumentException (#1553)
- [MINOR] Add msal linux sdk type (#1554)
- [PATCH] Fix extracting http response body (#1557)
- [PATCH] Fix print stack trace for Throwable in Logs (#1556)
- [PATCH] Support SSO token api (#1543)

Version 3.6.7
----------
- [PATCH] Add helper method to fix account id missing in msal get account (#1641)
- [PATCH] Avoid key overwriting for apps using shared user id (#1662)

Version 3.6.6
----------
- [PATCH] Remove unsafe key thumbprint generator (#1655)

Version 3.6.5
----------
- [PATCH] Fixing removeAccount method for msal cpp when the realm is empty (#1422)

Version 3.6.4
----------
- [PATCH] Fix race condition (#1609)
- [PATCH] Changes to handle IntuneAppProtectionException in common rather than broker (#1579)

Version 3.6.3
----------
- [PATCH] Add helper method to remove the metadataCache entry (#1593)

Version 3.6.2
----------
- [PATCH] Handle the scenario where broker activity is killed wrongly. (#1569)
- [PATCH] Fixing Redirect Uri for Authenticator App, when migrating to MSAL (#1567)

Version 3.6.1
----------
- [PATCH] Additional API for method to clear the singleton shared preferences cache
- [PATCH] Log and swallow failures from CustomTabsService unbind (#1549)
- [PATCH] Fix correlation id error
- [PATCH] Fix crash related to fall back to webview when no browser present

Version 3.6.0
----------
- [PATCH] Allow retry generation of Device PoP key without attempting attestation cert gen (#1456, #1507)
- [MAJOR/MINOR (Rebrand)] Please note! This is technically an API breaking change that we have elected to voluntarily ship as "MINOR" due to lack of usage. Removes support for SHA-384/512, MD5 w. RSA due to incompatibilities on certain devices (#1489, #1508)
- [MINOR] Increase visibility of internal SSOStateSerializer for OneAuth usage (integration steps available at aka.ms/AAd2vt8) (#1448, #1509)
- [MINOR] Add a method to allow for the setting of Fragment initial state (#1506, #1512)
- [MINOR] Adds ContentProvider Constants used for Intune ContentProvider call (#1513, #1657)
- [PATCH] Clear asymmetric pop key on KeyPermanentlyInvalidatedException if occurs during signing (#1505, #1517)
- [MINOR] Adds Intune Application specific ContentProvider Constants (#1521, #1513)

Version 3.5.0
----------
- [MINOR] Code changes for new OneAuth cache key migration API (#1464)
- [PATCH] Correct the production of JSON JWKs by the popManager code (#1479)

Version 3.4.5
----------
- [PATCH] Fix for misconfigured ADALOAuth2TokenCache, adds new SharedPreferencesFileManager that defaults to MODE_PRIVATE (#1444)
- [PATCH] Do not report network errors as authority validation errors (#1440)

Version 3.4.4
----------
- [MINOR] Introduce support for authorization activities to be performed in the Android Task as the Activity that was provided for an interactive request.
- [PATCH] Rev Nimbus version: 8.2 -> 9.9 (#1346)
- [PATCH] Perf: Avoid repeated calls to getCredentials() when loading from cache (#1334)
- [PATCH] Only hit cache once when loading x-tenant idtokens (#1385)
- [PATCH] Disregard pageload errors for the non-primary frame during interactive auth (#1357)
- [PATCH] Avoid unnecessary BAM-cache reload (#1439, cherry-picked from #1426)
- [PATCH] Concurrency fix: revert thread pool construction changes in CommandDispatcher (#1434)

Version 3.4.3
----------
- [PATCH] Revert connection detection change, disable throttling cache (#1351, #1353)

Version 3.4.2
----------
- [PATCH] Msal removeAccount shouldn't invoke broker's removeAccount (#1336)

Version 3.4.1
----------
- [PATCH] Adding checks to not cache certain ErrorCodes. (#1330, #1329)

Version 3.4.0
----------
- [MINOR] Enable optional refresh token in cache (#1294)
- [MINOR] Hide Switch Account in Broker interactive flows (#1284)
- [MINOR] Adds the ability for KeyAccessors to expose their manager (#1285)
- [MINOR] Propagate unknown parameters from the server (#1292)
- [MINOR] Adds new API support for the broker - SSO token and flight support (#1290)
- [MINOR] Elevates AndroidCommon Logger out of internal package (#1279)
- [MINOR] Automate broker protocol version computation. (#1301)

Version 3.3.1
----------
- [MINOR] Enables removeAccount api to remove account records from all environments (#1248)
- [PATCH] Improved performance of getAccounts() call by reducing number of cache round-trips (#1271)
- [PATCH] Perf: Use an Iterator over SharedPreferences entries via getAllFilteredByKey() (#1262)
- [MINOR] Fall back to browser view if we can't open custom tabs. (#1270)
- [MINOR] Adds plumbing for new API parameters to reach the token endpoint, new response data (#1266)
- [PATCH] Ensure the default connection service has a single callback instance (#1314)

Version 3.2.0
----------
- [PATCH] Fix interrupt flow when no login hint is provided (#1490)
- [MINOR] Added logging functionality to track the request status (#1237)
- [MINOR] Expand functionality for key store access (#1231)
- [MINOR] Implement an in-memory cache to avoid multiple decryptions of shared preferences (#1254)
- [PATCH] Fixes deprecated NetworkInfo class (#847)
- [MINOR] Device PoP keys are now generated with attestation flags and expose a certificate chain getter (#1247)
- [PATCH] Fix MSAL-CPP injecting javascript loop (#1238)
- [MINOR] Adds new API to support ADAL/MSAL migration off of AuthenticationSettings#setSecretKey to a 'managed key' generated by Common (#1244)

Version 3.1.2
----------
- [PATCH] Use requested claims as a cache key when overwriting an AT (#1225)
- [PATCH] Fix InteractiveRequest Bound Service backcompat (#1215)
- [MINOR] Adds support for cache property merging (#1224)
- [PATCH] Trim() Cache Lookup Input Parameters (#1228)
- [MINOR] Adds workaround for Mockito.openMocks() desugaring issue (#1229)
- [PATCH] Fix bug where duplicate BrokerApplicationMetadata entries could be created for a single app (#1232)
- [MINOR] Changes to Broker Validation to allow setting whether to trust debug brokers (prod brokers are always trusted).
- [MINOR] Adds support for launching Broker auth Activity without an Activity Context from OneAuth-MSAL by setting FLAG_ACTIVITY_NEW_TASK (#1236)
- [MINOR] Adds PRT storage support for MSALCPP (#1177)
- [PATCH] Replaced deprecated PackageInfo.versionCode with PackageInfoCompat.getLongVersionCode(packageInfo) (#1239)

Version 3.1.0
----------
- [PATCH] Discontinue using Settings.Secure.ANDROID_ID in telemetry. Instead, generate & cache a random GUID. (#1214)
- [MINOR] Add refresh_on to access tokens(#1190)
- [MINOR] Add requested_claims to access tokens, and allow credentials to be filtered by RC (#1187)
- [PATCH] Logging change: only log encryption key thumbprint if a key-change occurs (#1213)

Version 3.0.9
----------
- Sends CP version to ESTS and handle WebCP uri. (#1137)
- Check for eligible for caching when putting command in executing command map
- Expose IAccountCredentialCache for accessing lower-level cache functions.
- Adds unit test to verify .trim() behavior of cache keys.
- Make CacheRecord immutable, insist on NonNull AccountRecord (#1225).
- Bugfix for incorrect error code when cancelling requests (#1144).
- Remove initial about:blank page load when using WebView based auth.
- Log an informative error message when application redirect_uri does not match the broker's expected value (#1155).
- Remove connection close from http request to AUTHORIZATION_CODE_NOT_EXCHANGED_FOR_TOKEN issue on emulators.
- Replace deprecated HttpRequest.sendGet usage with HttpClient.get (#1038)
- Replace deprecated HttpRequest.sendPost usage with HttpClient.post (#1037)
- (MSALCPP) Validate ATs before persisting to the cache (#1192)
- Added explicit exceptions when access token, id token or refresh token, which are required are not included in the response.  (MSAL #563)
- Adds API23 WebViewClient#onReceivedError overload (#1197)
- Fixes for MFA setup using Authenticator app.


Version 3.0.8
----------
- Hardcode Teams Agent clientID/scope for FoCi call (#1140)
- (Make changes to) persist refresh token in joined flow. (#1130)

Version 3.0.7
----------
- Fix exception casting issue in CommandDispatcher (#1121)

Version 3.0.6
----------
- Expose expiresIn in MSAL Device Code flow callback (#1064)
- Removed constructor param for TokenShareUtility: MSA RefreshToken ingestion always queries WW /consumers.
- Added support for exporting public keys in the following formats:
    * X.509 SubjectPublicKeyInfo
    * JWK (RFC-7517)
- Added support for signing and verifying arbitrary String data with select RSA algorithms.
- Added support for multiple software/hardware backed RSA keys using AsymmetricKey, AsymmetricKeyFactory.
- Bugfix: Added a workaround for keypair generation on API < 23 devices using locales with non-Gregorian calendars. (#1075)
- Reordered Credential writing into the cache such that the old RT is cleaned up *after* the new RT is written.
- Fixed following Android 11 issues (#1095):
    * Unable to query package manager for and launch browsers that support custom tabs.
    * Unable to query package manager for and launch regular browsers that don’t support custom tabs.
    * Unable to query package manager for Broker apps installed on the device.
- Refactor IPC strategies
    - [Part 1] Separate communication logic from business logic (#1088)
    - [Part 2] Refactor Content Provider strategy (#1090)
    - [Part 3] Refactor AccountManager Strategy[IPC part 4] test cases for IPC strategies (#1092)
    - [Part 4] test cases for IPC strategies (#1093)
    - [Part 5.5] make changes to support the Broker API work (#1101)
- Make change to support Broker API's updateBrokerRT() functionality (#1107).
- Introduce a cache for Hello() protocol (#1108)
- Bumped MSAL Broker Protocol version to 6.0
- (Requires minimum_required_broker_protocol_version of 6.0+) Adds support for client_claims in PoP token requests.
- (Requires minimum_required_broker_protocol_version of 6.0+) Adds support for generating SignedHttpRequests (SHRs) without embedding an AT.

Version 3.0.4
----------
- Fix for duplicate_command caching bug due to Command permutation (#1055)

Version 3.0.3
----------
- Cut down logs (#1046)

Version 3.0.2
----------
- Added a check for UNSET OpenIdConnectPromptParameter value (#1042)

Version 3.0.1
----------
- Perform browser sign out on MSAL side (#1032)
- Removed constructor param for TokenShareUtility: MSA RefreshToken ingestion always queries WW /consumers. (#1022)
- Consider controllers while throttling (#1021)
- Allow changing of the progressBar color (#1020)
- Place cap on the number failed request data in Last Request Telemetry at any given time (#1018)
- Adding the OpenIdConnectPromptParameter field UNSET (#1013)

Version 2.1.1
----------
- Introduces result sharing to minimize duplicate_command errors.
- No longer query well known config to obtain token endpoint - build it manually instead.
- Improved null-safety in String comparisons.
- Improved thread safety when querying cloud metadata.
- Proguard configuration no longer keeps classes in common or nimbus, per request from Office.
- Improved logging for SSL errors to assist in troubleshooting.

Version 2.1.0
----------
- Moved broker controller and strategy classes to common for MSAL CPP brokered auth.
- Added support in common for Device Code Flow.
- Added app-name, app-version headers to /auth & /token requests.
- Added support for additional sub_errors returned by ESTS service for MSAL CPP support.
- Added BrokerActivity to common AndroidManifest.
- Caching in SharedPreferences now using apply() instead of synchronous commit() call.
- Bugfix for parsing Authority URLs.

Version 2.0.15
-----------
- Introduces additional tests for cache resiliency
- Fixes an encoding issue faced by devices configured for Turkish locale
- Bugfix for #963: Detect Broker Process during encryption/decryption

Version 2.0.14
-----------
- Functionally identical to 2.0.13 release
- Updates Device.java PRODUCT_VERSION property for MSAL 1.5.5 release

Version 2.0.13
-----------
- Create abstract b2c login component handler
- Changes to add enrollment id to the token request in the interrupt flow
- Catch JsonSyntaxException while performing ADAL -> MSAL migration
- Close 959 - Adds authentication_scheme property to ApiEvent
- Fix MSAL issue 1096 - Documentation updates

Version 2.0.12-hf1
-----------
- Catch JsonSyntaxException when attempting to migrate ADAL cache and malformed records are found.

Version 2.0.12
-----------
- Hotfix for NPE when sub_error is null.

Version 2.0.11
-----------
- Changes to delete RT on bad_token suberror.

Version 2.0.10
-----------
- Broker Content Provider changes
- Fix a null pointer for getFragmentManager.
- FOCI support for local MSAL.
- Proguard consumer rules addition.
- Roboelectric version update.
- HttpRequest changes for MSAL CPP.

Version 2.0.9
------------
- Add constant for email scope (fix ad-accounts#1291)
- Move canUseAccountManagerOperation() to common.
- Support null 'm' & 'p' claims in SHRs (#899)
- Resolves naming issue around power optimization flag (#907)
- Changing log level of few logs to reduce noise in broker

Version 2.0.8
------------
- Fix to add the throwIfNetworkNotAvailable API back for ADAL back compat.

Version 2.0.7
------------
- This version is incompatible with ADAL due a breaking API change. It's is fixed in 2.0.8.
- Added throttling
- Added Dual Client Stack support for FoCI apps
- Added support to compress broker payload using GZIP
- Added flag to enable/disable power optimization check
- Removed check for usage stat manager to determine if network is disabled
- Project wide internal code refactoring using Lombok

Version 2.0.6
------------
- Use fixed thread pool for silent requests
- Add API ID Constants for MSAL Single Account PCA overloads
- Add event strings for FLW telemetry

Version 2.0.5
------------
- Adds support for multiple IdToken lookups in a single call when dual stacking with FoCi (common#871)
- Implements Client Clock Skew Mitigation for AT/PoP.
- ESTS telemetry V2.
- Fix for msal#963
    * onCancel callback not called when Browser is used.
- Returns MDM_REQUIRED when the user clicks on an MDM link in the webview.
- Adds dual screen support.

Version 2.0.3
------------
- Fix to use default scopes on request to determine foci app
- Fix fragment state issue (#838), (#839)

Version 2.0.2
------------
- Fix for MSAL #920, 924, 935, 940
    * Crash due to error receiving CANCEL broadcast

Version 2.0.1
------------
- Adds support for AT/PoP
- Fix for common#823
    * CANCEL_INTERACTIVE_REQUEST broadcast not working.

Version 1.0.15
------------
- Fix for msal#915
    * Incorrect id_token returned for B2C app with multiple policies
- Fix for msal#916
    * WebView calls loadUrl multiple times over lifecycle
- Fix for msal#921
    * WebView displays error when connectivity lost
- Fix for msal#904
    * AT caching logic change for scope intersection
- MSAL Enhancement: WebView zoom controls are now configurable

Version 1.0.14
------------
- Logging improvements.
- Fixed issue #770.
- Added Fragment support in WebView flow.

Version 1.0.13-hf1
------------
- Fixed issue #882 in MSAL.

Version 1.0.13
------------
- Resolving PoP backcompat issue.
- Fixed issue #859 in MSAL.

Version 1.0.12
------------
- Refactored and improved ests telemetry flush call and telemetry caching logic.
- Fixed ests telemetry memory leak.
- Added null check for optional parameter prompt.
- Added telemetry event in StorageHelper.
- Fixed cloud url returning wrong url if authority specified in configuration.
- Fixed issue #709 and #718.
- Fixed multiple cloud support in MSAL with Broker.
- Enabled MSAL-Broker communication via AccountManager.

Version 1.0.9-hf1
------------
- Hot fix release.
- Logging fixes.

Version 1.0.9
------------
- Disable command caching.

Version 1.0.8
------------
- Command caching and Throttling requests related changes.
- Client Capabilities support related changes.
- Server side telemetry changes.
- Lock the cache during read/writes.
- Fix to remove defaulting BadError on the ClientException in AdalResultAdapter.
- Add IOException translation to AdalBrokerResultAdapter.
- Fixes Telemetry thread issues and NullPointerExceptions.
- Fix WebView SDK28 issue.
- Refactor code to support FLW command migration
- Get Correlation id from Operation parameters if available.
- Fixed minor bugs as needed.
- Added more robolectric tests.
- Artifact for Broker 3.1.4 release.

Version 1.0.7
------------
MSAL GA Artifact.

Version 1.0.6
-------------
Fix Concurrent exception issue in Telemetry emit.

Version 1.0.5
-------------
- Updated MSAL version in common to 1.0.0

Version 1.0.4
-------------
- Artifact for MSAL GA
- AndroidX changes included.

Version 1.0.3
-------------
- Fix Null pointer on Authorixation Request builder.

Version 1.0.0
-------------
- Broker V2 support with MSAL
- TenantProfile support
- FLW support
- Multiple Bug Fixes.
- Initial release with MSAL GA support.

Version 0.0.20
-------------
Fix Ntlm challenge issue.

Version 0.0.18
-------------
-BugFix : Complete the auth request as cancel if the activity is destroyed

Version 0.0.17
-------------
- BugFix : Fix for foci lookup issue relative to migration
- Add clearBrokerSecretKeys() to AuthenticationSettings.

Version 0.0.15
-------------
- Bug Fix : Adding null safety check to avoid crash on EmbeddedWebViewStrategy

Version 0.0.14
-------------
- Bug fix : Read user id from the request bundle for broker silent request.
- Add shouldResolveInterrupt field to parameters.

Version 0.0.12
-------------
- Broker V2 protocol support changes for v1 parity with ADAL.
- Introduced new bound service IMicrosoftAuthService for MSAL.
- Key Transfer changes from inactive broker
- Introduced various adapters to translate betwewn broker request and responses.
- Multiple bug fixes.

Version 0.0.10
-------------
- Adds support HTTP response caching
- Bugfixes:
    * Pass claims in non-joined acquireTokenSilentCall
    * Fixes the assertion check for IntuneAppProtectionPolicyRequiredException

Version 0.0.10-alpha
-------------
- Adds support for declared non-tfp B2C authorities
- Fix setting correct id token for B2C if v1 id token is returned
- Fix incorrect parsing of not_before as Date
- V2 Broker changes with MSAL (Alpha)

Version 0.0.9
-------------
- Bugfix: Resolves COMMON/#379
    * ClientInfo must implement Serializable so that ADAL/AuthenticationResult can be serialized.
- AndroidX Interop:
    * This release will not be code signed; Jetfier & AGP < 5.1.1 are failing to compile due to tooling bugs.
    * For more information see:
        - https://issuetracker.google.com/issues/115556774
        - https://issuetracker.google.com/issues/119183822

Version 0.0.8
-------------
- Bugfix: Resolves COMMON/#343
    * Fix the discrepancy on idToken claim of Account object in v1.15.1.
- Bugfix: Resolves MSAL/#517
	* Fix the bug caused by fragment parameter when extracting the redirect url.

Version 0.0.7
-------------
- Bugfix: Resolves MSAL/#418
    * Adds client_id, redirect_uri to refresh token requests (previously missing, yielding inconsistent behavior depending on account type).

Version 0.0.6
-------------
- Bugfix: Resolves MSAL/#420
    * Corrects an issue whereby expired access tokens can be returned from the cache

Version 0.0.5
-------------
Adding support for flight and slice parameters to authorization request.
Updates for supporting authority aliasing
Added new grant_type: refresh_token
Updated authorization request base builder to include all MSAL public API properties
Change from SignedJWT to JWT to support v1
Internal class renaming for improved IntelliSense support
Access token expiry calculation now supports ext_expires_on

Version 0.0.4
--------------
Add authority AzureActiveDirectoryOAuth2 Configuration and Strategy for Sovereign and PPE cloud support.
Fix for PPE Null Cloud when discovery metadata is malformed.

Version 0.0.3
--------------
- First release: Hello, World!
- Implementation of new unified cache schema
    * Omits a read/deletion API, as not needed for initial release
    * Ships with tests, unit + instrumented
- Implementation of refactored ADAL 'classic' cache
- Initial implementation of Strategy/Provider model for token acquisition
    * Partially complete, work-in-progress
- New Logger implementation
    * Uses ThreadLocal mechanism to track correlationIds
    * Supports logging arbitrary fields/JSON
    * Separate methods for PII/OII logging
- Initial Exception model implemented
    * BaseException + Client & Service subclasses
- Substantial portions of HTTP/S networking code migrated from ADAL & MSAL to this module<|MERGE_RESOLUTION|>--- conflicted
+++ resolved
@@ -1,11 +1,8 @@
 V.Next
 ----------
-<<<<<<< HEAD
-- [MINOR] Write back read successes to cache and stop extra lookups in getAll #1927
-=======
 - [MINOR] Format thread+correlationId metadata only once logging is clearly opted-in (#1917)
 - [MINOR] Remove unnecessary synchronization when storage access is already guarded (#1928)
->>>>>>> d660bf48
+- [MINOR] Write back read successes to cache and stop extra lookups in getAll (#1927)
 
 V.9.1.0
 ----------
