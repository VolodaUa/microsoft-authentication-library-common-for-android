--- conflicted
+++ resolved
@@ -1,8 +1,6 @@
 V.Next
 ----------
-<<<<<<< HEAD
 - [MINOR] Enables removeAccount api to remove account records from all environments (#1248)
-=======
 - [PATCH] Fix interrupt flow when no login hint is provided (#1490)
 - [MINOR] Added logging functionality to track the request status.(#1237)
 - [MINOR] Expand functionality for key store access.
@@ -14,7 +12,6 @@
 
 Version 3.1.2
 ----------
->>>>>>> d5bf0a2a
 - [PATCH] Use requested claims as a cache key when overwriting an AT (#1225)
 - [PATCH] Fix InteractiveRequest Bound Service backcompat (#1215)
 - [MINOR] Adds support for cache property merging (#1224)
