--- conflicted
+++ resolved
@@ -1,10 +1,7 @@
 vNext
 ----------
-<<<<<<< HEAD
 - Expose IAccountCredentialCache to MSALCPP for accessing lower-level cache functions.
-=======
 - Adds unit test to verify .trim() behavior of cache keys.
->>>>>>> 24788cec
 
 Version 3.0.6
 ----------
