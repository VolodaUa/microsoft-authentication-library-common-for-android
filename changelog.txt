V.Next
----------
- [PATCH] Clears client cert preferences so that multiple CBA login attempts can be completed in same session (#1688)
- [PATCH] Fixing potential deadlock state in executor service for interactive requests (#1696)
- [PATCH] Ensure consistent logging tags (#1701)
- [PATCH] Update gson version to 2.8.9 (#1694)
- [PATCH] Fix silent flow pkeyauth, add build param to disable silent flow timeout during debugging (#1687)
- [MINOR] Hook telemetry to LocalAuthenticationResult and BaseException (#1636)
- [PATCH] Fix accidental code change that disabled PoP for auth code grant flow (#1661)
- [MINOR] Add flighting parameters to commmandParameters (#1562)
- [MINOR] Add ropc command and ropc flow to BaseController (#1539)
<<<<<<< HEAD
- [PATCH] Correct setAttestationChallenge to provide null rather than empty byte array (#1814725)
- [MAJOR] Move IKeyStoreKeyManager and IDevicePopManager to common4j (#1683)
=======
- [PATCH] Move to commitNow() instead of commit() when removing authorization fragment from provided fragment manager.  Add exception handling/logging.  (#1695851)
- [PATCH] Ensure a device pop manager is provided when PoPAuthenticationScheme is requested of the broker (#1706)

Version 4.0.4
----------
- [PATCH] Adding orientation flag to BrokerActivity android:configChanges to prevent it from getting restarted on orientation change (#1705)
- [PATCH] Correct setAttestationChallenge to provide null rather than empty byte array (#1700)
>>>>>>> f0ee1855

Version 4.0.3
----------
- [PATCH] Use default provider in Android for creating SSLContext's KeyManagerFactory (#1697, #1698)

Version 4.0.2
----------
- [PATCH] Port #1662 into the new common4j class - since StorageHelper is no longer used (#1689, #1690) 

Version 4.0.1
----------
- [MINOR] Update exception name to match older (pre-refactoring) value to avoid breaking older msal clients (#1668)
- [PATCH] Synchronize updating refresh token in cache (saving new and removing old) to avoid race condition (#1659)
- [PATCH] Remove unsafe key thumbprint generator (#1654)
- [PATCH] Move getUidFromHomeAccountId to common4j (from broker4j) + rename a constant (#1643)
- [PATCH] Make LocalBroadcaster.broadcast method to be asynchronous (#1639)
- [MAJOR] Rename LobalBroadcasterAliases to LocalBroadcasterAliases (#1584)
- [PATCH] Make it clear if adding a query param should overwrite or leave as is (#1581)
- [PATCH] Handle the scenario where broker activity is killed wrongly. (#1568)
- [MINOR] Add GetOsForMats to IDeviceMetadata (#1552)
- [MINOR] Enabling refresh_in feature (#1310)
- [PATCH] Msal removeAccount shouldn't invoke broker's removeAccount (#1336)
- [MAJOR] Move Utility classes (#1526)
- [MINOR] Telemetry for OneAUth (#1514, #1525)
- [MAJOR] Migrate CommandDispatcher to common4j (#1519)
- [MAJOR] Migrate BaseController to common4j (#1515)
- [MAJOR] Migrate *TokenCache classes to common4j
- [MAJOR] Migrate ISharedPreferencesFileManager to common4j (#1465)
- [MAJOR] Migrate Strategies and Parameters. (#1488)
- [MAJOR] Migrate AccountManager's Account (#1483)
- [MAJOR] Migrate Strategies part 1/2 (#1475)
- [MINOR] Move predefined key loader to common4j from common (#1477)
- [PATCH] Add method to check if two authorities belong to same cloud (#1471)
- [MINOR] Adds new cache encryption key migration API for OneAuth (#1464)
- [MAJOR] Migrate StorageHelper to common4j (#1450)
- [MAJOR] Migrate Exceptions from common to common4j (#1442)
- [PATCH] Fixing removeAccount method for msal cpp when the realm is empty (#1422)
- [MINOR] Migrate Requests/Responses (#1424)
- [MAJOR] Add SSL context support to UrlConnectionHttpClient(#1396)
- [MAJOR] Migrate AuthRequests to common4j (#1394)
- [MINOR] Migrate Device, ObjectMapper, ClockSkewManager and IHasExtraParameters to common4j (#1383)
- [MINOR] Migrate eSTS Telemetry to common4j (#1372)
- [PATCH] Fix/Suppress SpotBugs issue (#1367)
- [MINOR] Migrate HTTP Layer to common java lib. (#1347)
- [PATCH] Port eSTS telemetry layer to common-java (#1328)
- [MINOR] Added support for handling null taskAffinity.  InteractiveTokenCommmand now captures whether taskAFfinity is null and records taskId (#1282)
- [MINOR] Automate broker protocol version computation. (#1301)
- [MAJOR] New API on KeyAccessor (#1309)
- [PATCH] Fixes deprecated PackageInfo.signatures and PackageManager.GET_SIGNATURES (#1256)
- [MINOR] Converting Classic Azure DevOps Pipelines to YAML (#1274)
- [MINOR] Add common-java. Migrate Logger. (#1300)
- [PATCH] Add additional logic to support downlevel devices in KeyStoreAccessor (#1366)
- [PATCH] Adding codemarkers for usage in the Test cases of brokered and non-brokered Acquire Token silently scenarios. (#1185)
- [PATCH] Only hit cache once when loading x-tenant idtokens (#1385)
- [PATCH] Avoid unnecessary BAM-cache reload (#1426)
- [PATCH] Using singleton/LRU cached BAM-Cache implementation (#1420)
- [MINOR] Add a method to IDeviceMetadata to get all metadata as a String (#1433)
- [MINOR] Creates ICommonComponents for sharing interfaces across Android, Linux (including non-brokered components) (#1431)
- [PATCH] Avoid needless BAM-cache lookups for non-foci apps when doing cache discovery (#1427)
- [PATCH] Avoid multiple reads of BAM-Cache when inserting new data (#1429)
- [MAJOR] Relocate SSOStatesSerializer out of internal namespace (integration steps available at aka.ms/AAd2vt8) (#1448)
- [MINOR] Adds new Device#isDevicePoPSupported() API to test PoP compat + support for retrying key generation without requesting cert attestation (#1456)
- [MINOR] Move Account Manager User Data look-up constants from common, AADAuthenticator to common4j (#1486)
- [MAJOR] Removes support for SHA-384/512, MD5 w. RSA due to incompatibilities on certain devices (#1489)
- [MINOR] Implements a fix for sovereign cloud TSL scenarios (#1501)
- [MINOR] Add a method to allow for the setting of Fragment initial state (#1506)
- [PATCH] Clear asymmetric pop key on KeyPermanentlyInvalidatedException if occurs during signing (#1505)
- [PATCH] Modify MSAL-CPP injecting javascript loop (#1490)
- [MINOR] Migrate authorization completion callback to common4j (#1522)
- [PATCH] Remove deprecation logging in Logger class (#1502)
- [MINOR] Migrate broker application metadata cache to common4j (#1530)
- [PATCH] Replace unsafe TypeToken instance with TypeToken#getParameterized (#1485)
- [MINOR] Add more operation names to ArgumentException (#1553)
- [MINOR] Add msal linux sdk type (#1554)
- [PATCH] Fix extracting http response body (#1557)
- [PATCH] Fix print stack trace for Throwable in Logs (#1556)
- [PATCH] Support SSO token api (#1543)

Version 3.6.7
----------
- [PATCH] Add helper method to fix account id missing in msal get account (#1641)
- [PATCH] Avoid key overwriting for apps using shared user id (#1662)

Version 3.6.6
----------
- [PATCH] Remove unsafe key thumbprint generator (#1655)

Version 3.6.5
----------
- [PATCH] Fixing removeAccount method for msal cpp when the realm is empty (#1422)

Version 3.6.4
----------
- [PATCH] Fix race condition (#1609)
- [PATCH] Changes to handle IntuneAppProtectionException in common rather than broker (#1579)

Version 3.6.3
----------
- [PATCH] Add helper method to remove the metadataCache entry (#1593)

Version 3.6.2
----------
- [PATCH] Handle the scenario where broker activity is killed wrongly. (#1569)
- [PATCH] Fixing Redirect Uri for Authenticator App, when migrating to MSAL (#1567)

Version 3.6.1
----------
- [PATCH] Additional API for method to clear the singleton shared preferences cache
- [PATCH] Log and swallow failures from CustomTabsService unbind (#1549)
- [PATCH] Fix correlation id error
- [PATCH] Fix crash related to fall back to webview when no browser present

Version 3.6.0
----------
- [PATCH] Allow retry generation of Device PoP key without attempting attestation cert gen (#1456, #1507)
- [MAJOR/MINOR (Rebrand)] Please note! This is technically an API breaking change that we have elected to voluntarily ship as "MINOR" due to lack of usage. Removes support for SHA-384/512, MD5 w. RSA due to incompatibilities on certain devices (#1489, #1508)
- [MINOR] Increase visibility of internal SSOStateSerializer for OneAuth usage (integration steps available at aka.ms/AAd2vt8) (#1448, #1509)
- [MINOR] Add a method to allow for the setting of Fragment initial state (#1506, #1512)
- [MINOR] Adds ContentProvider Constants used for Intune ContentProvider call (#1513, #1657)
- [PATCH] Clear asymmetric pop key on KeyPermanentlyInvalidatedException if occurs during signing (#1505, #1517)
- [MINOR] Adds Intune Application specific ContentProvider Constants (#1521, #1513)

Version 3.5.0
----------
- [MINOR] Code changes for new OneAuth cache key migration API (#1464)
- [PATCH] Correct the production of JSON JWKs by the popManager code (#1479)

Version 3.4.5
----------
- [PATCH] Fix for misconfigured ADALOAuth2TokenCache, adds new SharedPreferencesFileManager that defaults to MODE_PRIVATE (#1444)
- [PATCH] Do not report network errors as authority validation errors (#1440)

Version 3.4.4
----------
- [MINOR] Introduce support for authorization activities to be performed in the Android Task as the Activity that was provided for an interactive request.
- [PATCH] Rev Nimbus version: 8.2 -> 9.9 (#1346)
- [PATCH] Perf: Avoid repeated calls to getCredentials() when loading from cache (#1334)
- [PATCH] Only hit cache once when loading x-tenant idtokens (#1385)
- [PATCH] Disregard pageload errors for the non-primary frame during interactive auth (#1357)
- [PATCH] Avoid unnecessary BAM-cache reload (#1439, cherry-picked from #1426)
- [PATCH] Concurrency fix: revert thread pool construction changes in CommandDispatcher (#1434)

Version 3.4.3
----------
- [PATCH] Revert connection detection change, disable throttling cache (#1351, #1353)

Version 3.4.2
----------
- [PATCH] Msal removeAccount shouldn't invoke broker's removeAccount (#1336)

Version 3.4.1
----------
- [PATCH] Adding checks to not cache certain ErrorCodes. (#1330, #1329)

Version 3.4.0
----------
- [MINOR] Enable optional refresh token in cache (#1294)
- [MINOR] Hide Switch Account in Broker interactive flows (#1284)
- [MINOR] Adds the ability for KeyAccessors to expose their manager (#1285)
- [MINOR] Propagate unknown parameters from the server (#1292)
- [MINOR] Adds new API support for the broker - SSO token and flight support (#1290)
- [MINOR] Elevates AndroidCommon Logger out of internal package (#1279)
- [MINOR] Automate broker protocol version computation. (#1301)

Version 3.3.1
----------
- [MINOR] Enables removeAccount api to remove account records from all environments (#1248)
- [PATCH] Improved performance of getAccounts() call by reducing number of cache round-trips (#1271)
- [PATCH] Perf: Use an Iterator over SharedPreferences entries via getAllFilteredByKey() (#1262)
- [MINOR] Fall back to browser view if we can't open custom tabs. (#1270)
- [MINOR] Adds plumbing for new API parameters to reach the token endpoint, new response data (#1266)
- [PATCH] Ensure the default connection service has a single callback instance (#1314)

Version 3.2.0
----------
- [PATCH] Fix interrupt flow when no login hint is provided (#1490)
- [MINOR] Added logging functionality to track the request status (#1237)
- [MINOR] Expand functionality for key store access (#1231)
- [MINOR] Implement an in-memory cache to avoid multiple decryptions of shared preferences (#1254)
- [PATCH] Fixes deprecated NetworkInfo class (#847)
- [MINOR] Device PoP keys are now generated with attestation flags and expose a certificate chain getter (#1247)
- [PATCH] Fix MSAL-CPP injecting javascript loop (#1238)
- [MINOR] Adds new API to support ADAL/MSAL migration off of AuthenticationSettings#setSecretKey to a 'managed key' generated by Common (#1244)

Version 3.1.2
----------
- [PATCH] Use requested claims as a cache key when overwriting an AT (#1225)
- [PATCH] Fix InteractiveRequest Bound Service backcompat (#1215)
- [MINOR] Adds support for cache property merging (#1224)
- [PATCH] Trim() Cache Lookup Input Parameters (#1228)
- [MINOR] Adds workaround for Mockito.openMocks() desugaring issue (#1229)
- [PATCH] Fix bug where duplicate BrokerApplicationMetadata entries could be created for a single app (#1232)
- [MINOR] Changes to Broker Validation to allow setting whether to trust debug brokers (prod brokers are always trusted).
- [MINOR] Adds support for launching Broker auth Activity without an Activity Context from OneAuth-MSAL by setting FLAG_ACTIVITY_NEW_TASK (#1236)
- [MINOR] Adds PRT storage support for MSALCPP (#1177)
- [PATCH] Replaced deprecated PackageInfo.versionCode with PackageInfoCompat.getLongVersionCode(packageInfo) (#1239)

Version 3.1.0
----------
- [PATCH] Discontinue using Settings.Secure.ANDROID_ID in telemetry. Instead, generate & cache a random GUID. (#1214)
- [MINOR] Add refresh_on to access tokens(#1190)
- [MINOR] Add requested_claims to access tokens, and allow credentials to be filtered by RC (#1187)
- [PATCH] Logging change: only log encryption key thumbprint if a key-change occurs (#1213)

Version 3.0.9
----------
- Sends CP version to ESTS and handle WebCP uri. (#1137)
- Check for eligible for caching when putting command in executing command map
- Expose IAccountCredentialCache for accessing lower-level cache functions.
- Adds unit test to verify .trim() behavior of cache keys.
- Make CacheRecord immutable, insist on NonNull AccountRecord (#1225).
- Bugfix for incorrect error code when cancelling requests (#1144).
- Remove initial about:blank page load when using WebView based auth.
- Log an informative error message when application redirect_uri does not match the broker's expected value (#1155).
- Remove connection close from http request to AUTHORIZATION_CODE_NOT_EXCHANGED_FOR_TOKEN issue on emulators.
- Replace deprecated HttpRequest.sendGet usage with HttpClient.get (#1038)
- Replace deprecated HttpRequest.sendPost usage with HttpClient.post (#1037)
- (MSALCPP) Validate ATs before persisting to the cache (#1192)
- Added explicit exceptions when access token, id token or refresh token, which are required are not included in the response.  (MSAL #563)
- Adds API23 WebViewClient#onReceivedError overload (#1197)
- Fixes for MFA setup using Authenticator app.


Version 3.0.8
----------
- Hardcode Teams Agent clientID/scope for FoCi call (#1140)
- (Make changes to) persist refresh token in joined flow. (#1130)

Version 3.0.7
----------
- Fix exception casting issue in CommandDispatcher (#1121)

Version 3.0.6
----------
- Expose expiresIn in MSAL Device Code flow callback (#1064)
- Removed constructor param for TokenShareUtility: MSA RefreshToken ingestion always queries WW /consumers.
- Added support for exporting public keys in the following formats:
    * X.509 SubjectPublicKeyInfo
    * JWK (RFC-7517)
- Added support for signing and verifying arbitrary String data with select RSA algorithms.
- Added support for multiple software/hardware backed RSA keys using AsymmetricKey, AsymmetricKeyFactory.
- Bugfix: Added a workaround for keypair generation on API < 23 devices using locales with non-Gregorian calendars. (#1075)
- Reordered Credential writing into the cache such that the old RT is cleaned up *after* the new RT is written.
- Fixed following Android 11 issues (#1095):
    * Unable to query package manager for and launch browsers that support custom tabs.
    * Unable to query package manager for and launch regular browsers that don’t support custom tabs.
    * Unable to query package manager for Broker apps installed on the device.
- Refactor IPC strategies
    - [Part 1] Separate communication logic from business logic (#1088)
    - [Part 2] Refactor Content Provider strategy (#1090)
    - [Part 3] Refactor AccountManager Strategy[IPC part 4] test cases for IPC strategies (#1092)
    - [Part 4] test cases for IPC strategies (#1093)
    - [Part 5.5] make changes to support the Broker API work (#1101)
- Make change to support Broker API's updateBrokerRT() functionality (#1107).
- Introduce a cache for Hello() protocol (#1108)
- Bumped MSAL Broker Protocol version to 6.0
- (Requires minimum_required_broker_protocol_version of 6.0+) Adds support for client_claims in PoP token requests.
- (Requires minimum_required_broker_protocol_version of 6.0+) Adds support for generating SignedHttpRequests (SHRs) without embedding an AT.

Version 3.0.4
----------
- Fix for duplicate_command caching bug due to Command permutation (#1055)

Version 3.0.3
----------
- Cut down logs (#1046)

Version 3.0.2
----------
- Added a check for UNSET OpenIdConnectPromptParameter value (#1042)

Version 3.0.1
----------
- Perform browser sign out on MSAL side (#1032)
- Removed constructor param for TokenShareUtility: MSA RefreshToken ingestion always queries WW /consumers. (#1022)
- Consider controllers while throttling (#1021)
- Allow changing of the progressBar color (#1020)
- Place cap on the number failed request data in Last Request Telemetry at any given time (#1018)
- Adding the OpenIdConnectPromptParameter field UNSET (#1013)

Version 2.1.1
----------
- Introduces result sharing to minimize duplicate_command errors.
- No longer query well known config to obtain token endpoint - build it manually instead.
- Improved null-safety in String comparisons.
- Improved thread safety when querying cloud metadata.
- Proguard configuration no longer keeps classes in common or nimbus, per request from Office.
- Improved logging for SSL errors to assist in troubleshooting.

Version 2.1.0
----------
- Moved broker controller and strategy classes to common for MSAL CPP brokered auth.
- Added support in common for Device Code Flow.
- Added app-name, app-version headers to /auth & /token requests.
- Added support for additional sub_errors returned by ESTS service for MSAL CPP support.
- Added BrokerActivity to common AndroidManifest.
- Caching in SharedPreferences now using apply() instead of synchronous commit() call.
- Bugfix for parsing Authority URLs.

Version 2.0.15
-----------
- Introduces additional tests for cache resiliency
- Fixes an encoding issue faced by devices configured for Turkish locale
- Bugfix for #963: Detect Broker Process during encryption/decryption

Version 2.0.14
-----------
- Functionally identical to 2.0.13 release
- Updates Device.java PRODUCT_VERSION property for MSAL 1.5.5 release

Version 2.0.13
-----------
- Create abstract b2c login component handler
- Changes to add enrollment id to the token request in the interrupt flow
- Catch JsonSyntaxException while performing ADAL -> MSAL migration
- Close 959 - Adds authentication_scheme property to ApiEvent
- Fix MSAL issue 1096 - Documentation updates

Version 2.0.12-hf1
-----------
- Catch JsonSyntaxException when attempting to migrate ADAL cache and malformed records are found.

Version 2.0.12
-----------
- Hotfix for NPE when sub_error is null.

Version 2.0.11
-----------
- Changes to delete RT on bad_token suberror.

Version 2.0.10
-----------
- Broker Content Provider changes
- Fix a null pointer for getFragmentManager.
- FOCI support for local MSAL.
- Proguard consumer rules addition.
- Roboelectric version update.
- HttpRequest changes for MSAL CPP.

Version 2.0.9
------------
- Add constant for email scope (fix ad-accounts#1291)
- Move canUseAccountManagerOperation() to common.
- Support null 'm' & 'p' claims in SHRs (#899)
- Resolves naming issue around power optimization flag (#907)
- Changing log level of few logs to reduce noise in broker

Version 2.0.8
------------
- Fix to add the throwIfNetworkNotAvailable API back for ADAL back compat.

Version 2.0.7
------------
- This version is incompatible with ADAL due a breaking API change. It's is fixed in 2.0.8.
- Added throttling
- Added Dual Client Stack support for FoCI apps
- Added support to compress broker payload using GZIP
- Added flag to enable/disable power optimization check
- Removed check for usage stat manager to determine if network is disabled
- Project wide internal code refactoring using Lombok

Version 2.0.6
------------
- Use fixed thread pool for silent requests
- Add API ID Constants for MSAL Single Account PCA overloads
- Add event strings for FLW telemetry

Version 2.0.5
------------
- Adds support for multiple IdToken lookups in a single call when dual stacking with FoCi (common#871)
- Implements Client Clock Skew Mitigation for AT/PoP.
- ESTS telemetry V2.
- Fix for msal#963
    * onCancel callback not called when Browser is used.
- Returns MDM_REQUIRED when the user clicks on an MDM link in the webview.
- Adds dual screen support.

Version 2.0.3
------------
- Fix to use default scopes on request to determine foci app
- Fix fragment state issue (#838), (#839)

Version 2.0.2
------------
- Fix for MSAL #920, 924, 935, 940
    * Crash due to error receiving CANCEL broadcast

Version 2.0.1
------------
- Adds support for AT/PoP
- Fix for common#823
    * CANCEL_INTERACTIVE_REQUEST broadcast not working.

Version 1.0.15
------------
- Fix for msal#915
    * Incorrect id_token returned for B2C app with multiple policies
- Fix for msal#916
    * WebView calls loadUrl multiple times over lifecycle
- Fix for msal#921
    * WebView displays error when connectivity lost
- Fix for msal#904
    * AT caching logic change for scope intersection
- MSAL Enhancement: WebView zoom controls are now configurable

Version 1.0.14
------------
- Logging improvements.
- Fixed issue #770.
- Added Fragment support in WebView flow.

Version 1.0.13-hf1
------------
- Fixed issue #882 in MSAL.

Version 1.0.13
------------
- Resolving PoP backcompat issue.
- Fixed issue #859 in MSAL.

Version 1.0.12
------------
- Refactored and improved ests telemetry flush call and telemetry caching logic.
- Fixed ests telemetry memory leak.
- Added null check for optional parameter prompt.
- Added telemetry event in StorageHelper.
- Fixed cloud url returning wrong url if authority specified in configuration.
- Fixed issue #709 and #718.
- Fixed multiple cloud support in MSAL with Broker.
- Enabled MSAL-Broker communication via AccountManager.

Version 1.0.9-hf1
------------
- Hot fix release.
- Logging fixes.

Version 1.0.9
------------
- Disable command caching.

Version 1.0.8
------------
- Command caching and Throttling requests related changes.
- Client Capabilities support related changes.
- Server side telemetry changes.
- Lock the cache during read/writes.
- Fix to remove defaulting BadError on the ClientException in AdalResultAdapter.
- Add IOException translation to AdalBrokerResultAdapter.
- Fixes Telemetry thread issues and NullPointerExceptions.
- Fix WebView SDK28 issue.
- Refactor code to support FLW command migration
- Get Correlation id from Operation parameters if available.
- Fixed minor bugs as needed.
- Added more robolectric tests.
- Artifact for Broker 3.1.4 release.

Version 1.0.7
------------
MSAL GA Artifact.

Version 1.0.6
-------------
Fix Concurrent exception issue in Telemetry emit.

Version 1.0.5
-------------
- Updated MSAL version in common to 1.0.0

Version 1.0.4
-------------
- Artifact for MSAL GA
- AndroidX changes included.

Version 1.0.3
-------------
- Fix Null pointer on Authorixation Request builder.

Version 1.0.0
-------------
- Broker V2 support with MSAL
- TenantProfile support
- FLW support
- Multiple Bug Fixes.
- Initial release with MSAL GA support.

Version 0.0.20
-------------
Fix Ntlm challenge issue.

Version 0.0.18
-------------
-BugFix : Complete the auth request as cancel if the activity is destroyed

Version 0.0.17
-------------
- BugFix : Fix for foci lookup issue relative to migration
- Add clearBrokerSecretKeys() to AuthenticationSettings.

Version 0.0.15
-------------
- Bug Fix : Adding null safety check to avoid crash on EmbeddedWebViewStrategy

Version 0.0.14
-------------
- Bug fix : Read user id from the request bundle for broker silent request.
- Add shouldResolveInterrupt field to parameters.

Version 0.0.12
-------------
- Broker V2 protocol support changes for v1 parity with ADAL.
- Introduced new bound service IMicrosoftAuthService for MSAL.
- Key Transfer changes from inactive broker
- Introduced various adapters to translate betwewn broker request and responses.
- Multiple bug fixes.

Version 0.0.10
-------------
- Adds support HTTP response caching
- Bugfixes:
    * Pass claims in non-joined acquireTokenSilentCall
    * Fixes the assertion check for IntuneAppProtectionPolicyRequiredException

Version 0.0.10-alpha
-------------
- Adds support for declared non-tfp B2C authorities
- Fix setting correct id token for B2C if v1 id token is returned
- Fix incorrect parsing of not_before as Date
- V2 Broker changes with MSAL (Alpha)

Version 0.0.9
-------------
- Bugfix: Resolves COMMON/#379
    * ClientInfo must implement Serializable so that ADAL/AuthenticationResult can be serialized.
- AndroidX Interop:
    * This release will not be code signed; Jetfier & AGP < 5.1.1 are failing to compile due to tooling bugs.
    * For more information see:
        - https://issuetracker.google.com/issues/115556774
        - https://issuetracker.google.com/issues/119183822

Version 0.0.8
-------------
- Bugfix: Resolves COMMON/#343
    * Fix the discrepancy on idToken claim of Account object in v1.15.1.
- Bugfix: Resolves MSAL/#517
	* Fix the bug caused by fragment parameter when extracting the redirect url.

Version 0.0.7
-------------
- Bugfix: Resolves MSAL/#418
    * Adds client_id, redirect_uri to refresh token requests (previously missing, yielding inconsistent behavior depending on account type).

Version 0.0.6
-------------
- Bugfix: Resolves MSAL/#420
    * Corrects an issue whereby expired access tokens can be returned from the cache

Version 0.0.5
-------------
Adding support for flight and slice parameters to authorization request.
Updates for supporting authority aliasing
Added new grant_type: refresh_token
Updated authorization request base builder to include all MSAL public API properties
Change from SignedJWT to JWT to support v1
Internal class renaming for improved IntelliSense support
Access token expiry calculation now supports ext_expires_on

Version 0.0.4
--------------
Add authority AzureActiveDirectoryOAuth2 Configuration and Strategy for Sovereign and PPE cloud support.
Fix for PPE Null Cloud when discovery metadata is malformed.

Version 0.0.3
--------------
- First release: Hello, World!
- Implementation of new unified cache schema
    * Omits a read/deletion API, as not needed for initial release
    * Ships with tests, unit + instrumented
- Implementation of refactored ADAL 'classic' cache
- Initial implementation of Strategy/Provider model for token acquisition
    * Partially complete, work-in-progress
- New Logger implementation
    * Uses ThreadLocal mechanism to track correlationIds
    * Supports logging arbitrary fields/JSON
    * Separate methods for PII/OII logging
- Initial Exception model implemented
    * BaseException + Client & Service subclasses
- Substantial portions of HTTP/S networking code migrated from ADAL & MSAL to this module<|MERGE_RESOLUTION|>--- conflicted
+++ resolved
@@ -9,18 +9,14 @@
 - [PATCH] Fix accidental code change that disabled PoP for auth code grant flow (#1661)
 - [MINOR] Add flighting parameters to commmandParameters (#1562)
 - [MINOR] Add ropc command and ropc flow to BaseController (#1539)
-<<<<<<< HEAD
-- [PATCH] Correct setAttestationChallenge to provide null rather than empty byte array (#1814725)
-- [MAJOR] Move IKeyStoreKeyManager and IDevicePopManager to common4j (#1683)
-=======
 - [PATCH] Move to commitNow() instead of commit() when removing authorization fragment from provided fragment manager.  Add exception handling/logging.  (#1695851)
 - [PATCH] Ensure a device pop manager is provided when PoPAuthenticationScheme is requested of the broker (#1706)
+- [MAJOR] Move IKeyStoreKeyManager and IDevicePopManager to common4j (#1683)
 
 Version 4.0.4
 ----------
 - [PATCH] Adding orientation flag to BrokerActivity android:configChanges to prevent it from getting restarted on orientation change (#1705)
 - [PATCH] Correct setAttestationChallenge to provide null rather than empty byte array (#1700)
->>>>>>> f0ee1855
 
 Version 4.0.3
 ----------
