V.Next
----------
<<<<<<< HEAD
- [MINOR] Enabling refresh_in feature (#1310)
- [PATCH] Msal removeAccount shouldn't invoke broker's removeAccount (#1336)
=======
- [MAJOR] Move Utility classes (#1526)
>>>>>>> 60029993
- [MINOR] Telemetry for OneAUth (#1514, #1525)
- [MAJOR] Migrate CommandDispatcher to common4j (#1519)
- [MAJOR] Migrate BaseController to common4j (#1515)
- [MAJOR] Migrate *TokenCache classes to common4j
- [MAJOR] Migrate ISharedPreferencesFileManager to common4j (#1465)
- [MAJOR] Migrate Strategies and Parameters. (#1488)
- [MAJOR] Migrate AccountManager's Account (#1483)
- [MAJOR] Migrate Strategies part 1/2 (#1475)
- [MINOR] Move predefined key loader to common4j from common (#1477)
- [PATCH] Add method to check if two authorities belong to same cloud (#1471)
- [MINOR] Adds new cache encryption key migration API for OneAuth (#1464)
- [MAJOR] Migrate StorageHelper to common4j (#1450)
- [MAJOR] Migrate Exceptions from common to common4j (#1442)
- [PATCH] Fixing removeAccount method for msal cpp when the realm is empty (#1422)
- [MINOR] Migrate Requests/Responses (#1424)
- [MAJOR] Add SSL context support to UrlConnectionHttpClient(#1396)
- [MAJOR] Migrate AuthRequests to common4j (#1394)
- [MINOR] Migrate Device, ObjectMapper, ClockSkewManager and IHasExtraParameters to common4j (#1383)
- [MINOR] Migrate eSTS Telemetry to common4j (#1372)
- [PATCH] Fix/Suppress SpotBugs issue (#1367)
- [MINOR] Migrate HTTP Layer to common java lib. (#1347)
- [PATCH] Port eSTS telemetry layer to common-java (#1328)
- [MINOR] Added support for handling null taskAffinity.  InteractiveTokenCommmand now captures whether taskAFfinity is null and records taskId (#1282)
- [MINOR] Automate broker protocol version computation. (#1301)
- [MAJOR] New API on KeyAccessor (#1309)
- [PATCH] Fixes deprecated PackageInfo.signatures and PackageManager.GET_SIGNATURES (#1256)
- [MINOR] Converting Classic Azure DevOps Pipelines to YAML (#1274)
- [MINOR] Add common-java. Migrate Logger. (#1300)
- [PATCH] Add additional logic to support downlevel devices in KeyStoreAccessor (#1366)
- [PATCH] Adding codemarkers for usage in the Test cases of brokered and non-brokered Acquire Token silently scenarios. (#1185)
- [PATCH] Only hit cache once when loading x-tenant idtokens (#1385)
- [PATCH] Avoid unnecessary BAM-cache reload (#1426)
- [PATCH] Using singleton/LRU cached BAM-Cache implementation (#1420)
- [MINOR] Add a method to IDeviceMetadata to get all metadata as a String (#1433)
- [MINOR] Creates ICommonComponents for sharing interfaces across Android, Linux (including non-brokered components) (#1431)
- [PATCH] Avoid needless BAM-cache lookups for non-foci apps when doing cache discovery (#1427)
- [PATCH] Avoid multiple reads of BAM-Cache when inserting new data (#1429)
- [MAJOR] Relocate SSOStatesSerializer out of internal namespace (integration steps available at aka.ms/AAd2vt8) (#1448)
- [MINOR] Adds new Device#isDevicePoPSupported() API to test PoP compat + support for retrying key generation without requesting cert attestation (#1456)
- [MINOR] Move Account Manager User Data look-up constants from common, AADAuthenticator to common4j (#1486)
- [MAJOR] Removes support for SHA-384/512, MD5 w. RSA due to incompatibilities on certain devices (#1489)
- [MINOR] Implements a fix for sovereign cloud TSL scenarios (#1501)
- [MINOR] Add a method to allow for the setting of Fragment initial state (#1506)
- [PATCH] Clear asymmetric pop key on KeyPermanentlyInvalidatedException if occurs during signing (#1505)
- [PATCH] Modify MSAL-CPP injecting javascript loop (#1490)
- [MINOR] Migrate authorization completion callback to common4j (#1522)
- [PATCH] Remove deprecation logging in Logger class (#1502)
- [MINOR] Migrate broker application metadata cache to common4j (#1530)

Version 3.6.0
----------
- [PATCH] Allow retry generation of Device PoP key without attempting attestation cert gen (#1456, #1507)
- [MAJOR/MINOR (Rebrand)] Please note! This is technically an API breaking change that we have elected to voluntarily ship as "MINOR" due to lack of usage. Removes support for SHA-384/512, MD5 w. RSA due to incompatibilities on certain devices (#1489, #1508)
- [MINOR] Increase visibility of internal SSOStateSerializer for OneAuth usage (integration steps available at aka.ms/AAd2vt8) (#1448, #1509)
- [MINOR] Add a method to allow for the setting of Fragment initial state (#1506, #1512)
- [MINOR] Adds ContentProvider Constants used for Intune ContentProvider call (#1513, #1657)
- [PATCH] Clear asymmetric pop key on KeyPermanentlyInvalidatedException if occurs during signing (#1505, #1517)
- [MINOR] Adds Intune Application specific ContentProvider Constants (#1521, #1513)

Version 3.5.0
----------
- [MINOR] Code changes for new OneAuth cache key migration API (#1464)
- [PATCH] Correct the production of JSON JWKs by the popManager code (#1479)

Version 3.4.5
----------
- [PATCH] Fix for misconfigured ADALOAuth2TokenCache, adds new SharedPreferencesFileManager that defaults to MODE_PRIVATE (#1444)
- [PATCH] Do not report network errors as authority validation errors (#1440)

Version 3.4.4
----------
- [MINOR] Introduce support for authorization activities to be performed in the Android Task as the Activity that was provided for an interactive request.
- [PATCH] Rev Nimbus version: 8.2 -> 9.9 (#1346)
- [PATCH] Perf: Avoid repeated calls to getCredentials() when loading from cache (#1334)
- [PATCH] Only hit cache once when loading x-tenant idtokens (#1385)
- [PATCH] Disregard pageload errors for the non-primary frame during interactive auth (#1357)
- [PATCH] Avoid unnecessary BAM-cache reload (#1439, cherry-picked from #1426)
- [PATCH] Concurrency fix: revert thread pool construction changes in CommandDispatcher (#1434)

Version 3.4.3
----------
- [PATCH] Revert connection detection change, disable throttling cache (#1351, #1353)

Version 3.4.2
----------
- [PATCH] Msal removeAccount shouldn't invoke broker's removeAccount (#1336)

Version 3.4.1
----------
- [PATCH] Adding checks to not cache certain ErrorCodes. (#1330, #1329)

Version 3.4.0
----------
- [MINOR] Enable optional refresh token in cache (#1294)
- [MINOR] Hide Switch Account in Broker interactive flows (#1284)
- [MINOR] Adds the ability for KeyAccessors to expose their manager (#1285)
- [MINOR] Propagate unknown parameters from the server (#1292)
- [MINOR] Adds new API support for the broker - SSO token and flight support (#1290)
- [MINOR] Elevates AndroidCommon Logger out of internal package (#1279)
- [MINOR] Automate broker protocol version computation. (#1301)

Version 3.3.1
----------
- [MINOR] Enables removeAccount api to remove account records from all environments (#1248)
- [PATCH] Improved performance of getAccounts() call by reducing number of cache round-trips (#1271)
- [PATCH] Perf: Use an Iterator over SharedPreferences entries via getAllFilteredByKey() (#1262)
- [MINOR] Fall back to browser view if we can't open custom tabs. (#1270)
- [MINOR] Adds plumbing for new API parameters to reach the token endpoint, new response data (#1266)
- [PATCH] Ensure the default connection service has a single callback instance (#1314)

Version 3.2.0
----------
- [PATCH] Fix interrupt flow when no login hint is provided (#1490)
- [MINOR] Added logging functionality to track the request status (#1237)
- [MINOR] Expand functionality for key store access (#1231)
- [MINOR] Implement an in-memory cache to avoid multiple decryptions of shared preferences (#1254)
- [PATCH] Fixes deprecated NetworkInfo class (#847)
- [MINOR] Device PoP keys are now generated with attestation flags and expose a certificate chain getter (#1247)
- [PATCH] Fix MSAL-CPP injecting javascript loop (#1238)
- [MINOR] Adds new API to support ADAL/MSAL migration off of AuthenticationSettings#setSecretKey to a 'managed key' generated by Common (#1244)

Version 3.1.2
----------
- [PATCH] Use requested claims as a cache key when overwriting an AT (#1225)
- [PATCH] Fix InteractiveRequest Bound Service backcompat (#1215)
- [MINOR] Adds support for cache property merging (#1224)
- [PATCH] Trim() Cache Lookup Input Parameters (#1228)
- [MINOR] Adds workaround for Mockito.openMocks() desugaring issue (#1229)
- [PATCH] Fix bug where duplicate BrokerApplicationMetadata entries could be created for a single app (#1232)
- [MINOR] Changes to Broker Validation to allow setting whether to trust debug brokers (prod brokers are always trusted).
- [MINOR] Adds support for launching Broker auth Activity without an Activity Context from OneAuth-MSAL by setting FLAG_ACTIVITY_NEW_TASK (#1236)
- [MINOR] Adds PRT storage support for MSALCPP (#1177)
- [PATCH] Replaced deprecated PackageInfo.versionCode with PackageInfoCompat.getLongVersionCode(packageInfo) (#1239)

Version 3.1.0
----------
- [PATCH] Discontinue using Settings.Secure.ANDROID_ID in telemetry. Instead, generate & cache a random GUID. (#1214)
- [MINOR] Add refresh_on to access tokens(#1190)
- [MINOR] Add requested_claims to access tokens, and allow credentials to be filtered by RC (#1187)
- [PATCH] Logging change: only log encryption key thumbprint if a key-change occurs (#1213)

Version 3.0.9
----------
- Sends CP version to ESTS and handle WebCP uri. (#1137)
- Check for eligible for caching when putting command in executing command map
- Expose IAccountCredentialCache for accessing lower-level cache functions.
- Adds unit test to verify .trim() behavior of cache keys.
- Make CacheRecord immutable, insist on NonNull AccountRecord (#1225).
- Bugfix for incorrect error code when cancelling requests (#1144).
- Remove initial about:blank page load when using WebView based auth.
- Log an informative error message when application redirect_uri does not match the broker's expected value (#1155).
- Remove connection close from http request to AUTHORIZATION_CODE_NOT_EXCHANGED_FOR_TOKEN issue on emulators.
- Replace deprecated HttpRequest.sendGet usage with HttpClient.get (#1038)
- Replace deprecated HttpRequest.sendPost usage with HttpClient.post (#1037)
- (MSALCPP) Validate ATs before persisting to the cache (#1192)
- Added explicit exceptions when access token, id token or refresh token, which are required are not included in the response.  (MSAL #563)
- Adds API23 WebViewClient#onReceivedError overload (#1197)
- Fixes for MFA setup using Authenticator app.


Version 3.0.8
----------
- Hardcode Teams Agent clientID/scope for FoCi call (#1140)
- (Make changes to) persist refresh token in joined flow. (#1130)

Version 3.0.7
----------
- Fix exception casting issue in CommandDispatcher (#1121)

Version 3.0.6
----------
- Expose expiresIn in MSAL Device Code flow callback (#1064)
- Removed constructor param for TokenShareUtility: MSA RefreshToken ingestion always queries WW /consumers.
- Added support for exporting public keys in the following formats:
    * X.509 SubjectPublicKeyInfo
    * JWK (RFC-7517)
- Added support for signing and verifying arbitrary String data with select RSA algorithms.
- Added support for multiple software/hardware backed RSA keys using AsymmetricKey, AsymmetricKeyFactory.
- Bugfix: Added a workaround for keypair generation on API < 23 devices using locales with non-Gregorian calendars. (#1075)
- Reordered Credential writing into the cache such that the old RT is cleaned up *after* the new RT is written.
- Fixed following Android 11 issues (#1095):
    * Unable to query package manager for and launch browsers that support custom tabs.
    * Unable to query package manager for and launch regular browsers that don’t support custom tabs.
    * Unable to query package manager for Broker apps installed on the device.
- Refactor IPC strategies
    - [Part 1] Separate communication logic from business logic (#1088)
    - [Part 2] Refactor Content Provider strategy (#1090)
    - [Part 3] Refactor AccountManager Strategy[IPC part 4] test cases for IPC strategies (#1092)
    - [Part 4] test cases for IPC strategies (#1093)
    - [Part 5.5] make changes to support the Broker API work (#1101)
- Make change to support Broker API's updateBrokerRT() functionality (#1107).
- Introduce a cache for Hello() protocol (#1108)
- Bumped MSAL Broker Protocol version to 6.0
- (Requires minimum_required_broker_protocol_version of 6.0+) Adds support for client_claims in PoP token requests.
- (Requires minimum_required_broker_protocol_version of 6.0+) Adds support for generating SignedHttpRequests (SHRs) without embedding an AT.

Version 3.0.4
----------
- Fix for duplicate_command caching bug due to Command permutation (#1055)

Version 3.0.3
----------
- Cut down logs (#1046)

Version 3.0.2
----------
- Added a check for UNSET OpenIdConnectPromptParameter value (#1042)

Version 3.0.1
----------
- Perform browser sign out on MSAL side (#1032)
- Removed constructor param for TokenShareUtility: MSA RefreshToken ingestion always queries WW /consumers. (#1022)
- Consider controllers while throttling (#1021)
- Allow changing of the progressBar color (#1020)
- Place cap on the number failed request data in Last Request Telemetry at any given time (#1018)
- Adding the OpenIdConnectPromptParameter field UNSET (#1013)

Version 2.1.1
----------
- Introduces result sharing to minimize duplicate_command errors.
- No longer query well known config to obtain token endpoint - build it manually instead.
- Improved null-safety in String comparisons.
- Improved thread safety when querying cloud metadata.
- Proguard configuration no longer keeps classes in common or nimbus, per request from Office.
- Improved logging for SSL errors to assist in troubleshooting.

Version 2.1.0
----------
- Moved broker controller and strategy classes to common for MSAL CPP brokered auth.
- Added support in common for Device Code Flow.
- Added app-name, app-version headers to /auth & /token requests.
- Added support for additional sub_errors returned by ESTS service for MSAL CPP support.
- Added BrokerActivity to common AndroidManifest.
- Caching in SharedPreferences now using apply() instead of synchronous commit() call.
- Bugfix for parsing Authority URLs.

Version 2.0.15
-----------
- Introduces additional tests for cache resiliency
- Fixes an encoding issue faced by devices configured for Turkish locale
- Bugfix for #963: Detect Broker Process during encryption/decryption

Version 2.0.14
-----------
- Functionally identical to 2.0.13 release
- Updates Device.java PRODUCT_VERSION property for MSAL 1.5.5 release

Version 2.0.13
-----------
- Create abstract b2c login component handler
- Changes to add enrollment id to the token request in the interrupt flow
- Catch JsonSyntaxException while performing ADAL -> MSAL migration
- Close 959 - Adds authentication_scheme property to ApiEvent
- Fix MSAL issue 1096 - Documentation updates

Version 2.0.12-hf1
-----------
- Catch JsonSyntaxException when attempting to migrate ADAL cache and malformed records are found.

Version 2.0.12
-----------
- Hotfix for NPE when sub_error is null.

Version 2.0.11
-----------
- Changes to delete RT on bad_token suberror.

Version 2.0.10
-----------
- Broker Content Provider changes
- Fix a null pointer for getFragmentManager.
- FOCI support for local MSAL.
- Proguard consumer rules addition.
- Roboelectric version update.
- HttpRequest changes for MSAL CPP.

Version 2.0.9
------------
- Add constant for email scope (fix ad-accounts#1291)
- Move canUseAccountManagerOperation() to common.
- Support null 'm' & 'p' claims in SHRs (#899)
- Resolves naming issue around power optimization flag (#907)
- Changing log level of few logs to reduce noise in broker

Version 2.0.8
------------
- Fix to add the throwIfNetworkNotAvailable API back for ADAL back compat.

Version 2.0.7
------------
- This version is incompatible with ADAL due a breaking API change. It's is fixed in 2.0.8.
- Added throttling
- Added Dual Client Stack support for FoCI apps
- Added support to compress broker payload using GZIP
- Added flag to enable/disable power optimization check
- Removed check for usage stat manager to determine if network is disabled
- Project wide internal code refactoring using Lombok

Version 2.0.6
------------
- Use fixed thread pool for silent requests
- Add API ID Constants for MSAL Single Account PCA overloads
- Add event strings for FLW telemetry

Version 2.0.5
------------
- Adds support for multiple IdToken lookups in a single call when dual stacking with FoCi (common#871)
- Implements Client Clock Skew Mitigation for AT/PoP.
- ESTS telemetry V2.
- Fix for msal#963
    * onCancel callback not called when Browser is used.
- Returns MDM_REQUIRED when the user clicks on an MDM link in the webview.
- Adds dual screen support.

Version 2.0.3
------------
- Fix to use default scopes on request to determine foci app
- Fix fragment state issue (#838), (#839)

Version 2.0.2
------------
- Fix for MSAL #920, 924, 935, 940
    * Crash due to error receiving CANCEL broadcast

Version 2.0.1
------------
- Adds support for AT/PoP
- Fix for common#823
    * CANCEL_INTERACTIVE_REQUEST broadcast not working.

Version 1.0.15
------------
- Fix for msal#915
    * Incorrect id_token returned for B2C app with multiple policies
- Fix for msal#916
    * WebView calls loadUrl multiple times over lifecycle
- Fix for msal#921
    * WebView displays error when connectivity lost
- Fix for msal#904
    * AT caching logic change for scope intersection
- MSAL Enhancement: WebView zoom controls are now configurable

Version 1.0.14
------------
- Logging improvements.
- Fixed issue #770.
- Added Fragment support in WebView flow.

Version 1.0.13-hf1
------------
- Fixed issue #882 in MSAL.

Version 1.0.13
------------
- Resolving PoP backcompat issue.
- Fixed issue #859 in MSAL.

Version 1.0.12
------------
- Refactored and improved ests telemetry flush call and telemetry caching logic.
- Fixed ests telemetry memory leak.
- Added null check for optional parameter prompt.
- Added telemetry event in StorageHelper.
- Fixed cloud url returning wrong url if authority specified in configuration.
- Fixed issue #709 and #718.
- Fixed multiple cloud support in MSAL with Broker.
- Enabled MSAL-Broker communication via AccountManager.

Version 1.0.9-hf1
------------
- Hot fix release.
- Logging fixes.

Version 1.0.9
------------
- Disable command caching.

Version 1.0.8
------------
- Command caching and Throttling requests related changes.
- Client Capabilities support related changes.
- Server side telemetry changes.
- Lock the cache during read/writes.
- Fix to remove defaulting BadError on the ClientException in AdalResultAdapter.
- Add IOException translation to AdalBrokerResultAdapter.
- Fixes Telemetry thread issues and NullPointerExceptions.
- Fix WebView SDK28 issue.
- Refactor code to support FLW command migration
- Get Correlation id from Operation parameters if available.
- Fixed minor bugs as needed.
- Added more robolectric tests.
- Artifact for Broker 3.1.4 release.

Version 1.0.7
------------
MSAL GA Artifact.

Version 1.0.6
-------------
Fix Concurrent exception issue in Telemetry emit.

Version 1.0.5
-------------
- Updated MSAL version in common to 1.0.0

Version 1.0.4
-------------
- Artifact for MSAL GA
- AndroidX changes included.

Version 1.0.3
-------------
- Fix Null pointer on Authorixation Request builder.

Version 1.0.0
-------------
- Broker V2 support with MSAL
- TenantProfile support
- FLW support
- Multiple Bug Fixes.
- Initial release with MSAL GA support.

Version 0.0.20
-------------
Fix Ntlm challenge issue.

Version 0.0.18
-------------
-BugFix : Complete the auth request as cancel if the activity is destroyed

Version 0.0.17
-------------
- BugFix : Fix for foci lookup issue relative to migration
- Add clearBrokerSecretKeys() to AuthenticationSettings.

Version 0.0.15
-------------
- Bug Fix : Adding null safety check to avoid crash on EmbeddedWebViewStrategy

Version 0.0.14
-------------
- Bug fix : Read user id from the request bundle for broker silent request.
- Add shouldResolveInterrupt field to parameters.

Version 0.0.12
-------------
- Broker V2 protocol support changes for v1 parity with ADAL.
- Introduced new bound service IMicrosoftAuthService for MSAL.
- Key Transfer changes from inactive broker
- Introduced various adapters to translate betwewn broker request and responses.
- Multiple bug fixes.

Version 0.0.10
-------------
- Adds support HTTP response caching
- Bugfixes:
    * Pass claims in non-joined acquireTokenSilentCall
    * Fixes the assertion check for IntuneAppProtectionPolicyRequiredException

Version 0.0.10-alpha
-------------
- Adds support for declared non-tfp B2C authorities
- Fix setting correct id token for B2C if v1 id token is returned
- Fix incorrect parsing of not_before as Date
- V2 Broker changes with MSAL (Alpha)

Version 0.0.9
-------------
- Bugfix: Resolves COMMON/#379
    * ClientInfo must implement Serializable so that ADAL/AuthenticationResult can be serialized.
- AndroidX Interop:
    * This release will not be code signed; Jetfier & AGP < 5.1.1 are failing to compile due to tooling bugs.
    * For more information see:
        - https://issuetracker.google.com/issues/115556774
        - https://issuetracker.google.com/issues/119183822

Version 0.0.8
-------------
- Bugfix: Resolves COMMON/#343
    * Fix the discrepancy on idToken claim of Account object in v1.15.1.
- Bugfix: Resolves MSAL/#517
	* Fix the bug caused by fragment parameter when extracting the redirect url.

Version 0.0.7
-------------
- Bugfix: Resolves MSAL/#418
    * Adds client_id, redirect_uri to refresh token requests (previously missing, yielding inconsistent behavior depending on account type).

Version 0.0.6
-------------
- Bugfix: Resolves MSAL/#420
    * Corrects an issue whereby expired access tokens can be returned from the cache

Version 0.0.5
-------------
Adding support for flight and slice parameters to authorization request.
Updates for supporting authority aliasing
Added new grant_type: refresh_token
Updated authorization request base builder to include all MSAL public API properties
Change from SignedJWT to JWT to support v1
Internal class renaming for improved IntelliSense support
Access token expiry calculation now supports ext_expires_on

Version 0.0.4
--------------
Add authority AzureActiveDirectoryOAuth2 Configuration and Strategy for Sovereign and PPE cloud support.
Fix for PPE Null Cloud when discovery metadata is malformed.

Version 0.0.3
--------------
- First release: Hello, World!
- Implementation of new unified cache schema
    * Omits a read/deletion API, as not needed for initial release
    * Ships with tests, unit + instrumented
- Implementation of refactored ADAL 'classic' cache
- Initial implementation of Strategy/Provider model for token acquisition
    * Partially complete, work-in-progress
- New Logger implementation
    * Uses ThreadLocal mechanism to track correlationIds
    * Supports logging arbitrary fields/JSON
    * Separate methods for PII/OII logging
- Initial Exception model implemented
    * BaseException + Client & Service subclasses
- Substantial portions of HTTP/S networking code migrated from ADAL & MSAL to this module<|MERGE_RESOLUTION|>--- conflicted
+++ resolved
@@ -1,11 +1,8 @@
 V.Next
 ----------
-<<<<<<< HEAD
 - [MINOR] Enabling refresh_in feature (#1310)
 - [PATCH] Msal removeAccount shouldn't invoke broker's removeAccount (#1336)
-=======
 - [MAJOR] Move Utility classes (#1526)
->>>>>>> 60029993
 - [MINOR] Telemetry for OneAUth (#1514, #1525)
 - [MAJOR] Migrate CommandDispatcher to common4j (#1519)
 - [MAJOR] Migrate BaseController to common4j (#1515)
