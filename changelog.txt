--- conflicted
+++ resolved
@@ -1,10 +1,7 @@
 V.Next
 ----------
-<<<<<<< HEAD
 - [PATCH] Fixing removeAccount method for msal cpp when the realm is empty (#1422)
-=======
 - [MINOR] Migrate Requests/Responses (#1424)
->>>>>>> 92c3560d
 - [MAJOR] Add SSL context support to UrlConnectionHttpClient(#1396)
 - [MAJOR] Migrate AuthRequests to common4j (#1394)
 - [MINOR] Migrate Device, ObjectMapper, ClockSkewManager and IHasExtraParameters to common4j (#1383)
