--- conflicted
+++ resolved
@@ -1,10 +1,7 @@
 V.Next
 ----------
-<<<<<<< HEAD
 - Fix InteractiveRequest Bound Service backcompat (#1215)
-=======
 - Discontinue using Settings.Secure.ANDROID_ID in telemetry. Instead, generate & cache a random GUID. (#1214)
->>>>>>> 66c5168f
 - Add refresh_on to access tokens(#1190)
 - Add requested_claims to access tokens, and allow credentials to be filtered by RC (#1187)
 
