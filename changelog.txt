--- conflicted
+++ resolved
@@ -1,10 +1,7 @@
 V.Next
 ----------
-<<<<<<< HEAD
 - [MINOR] Logging performance speedup, removal of IDetailedLoggerCallback/logDiscarded (#1836)
-=======
 - [MINOR] Wire ICryptoFactory to Signer/Decryptor/SP800108KeyGen (#1845)
->>>>>>> 45d4f641
 - [MINOR] Add ICryptoFactory to common4j (#1844)
 - [MAJOR] Update target Android targetSdk to API 31/ Android 12
 - [MINOR] Use Java 11 in Spotbugs Check
