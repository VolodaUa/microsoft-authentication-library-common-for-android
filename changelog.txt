--- conflicted
+++ resolved
@@ -1,4 +1,3 @@
-<<<<<<< HEAD
 V.Next
 ----------
 - [PATCH] Handle the scenario where broker activity is killed wrongly. (#1568)
@@ -60,7 +59,7 @@
 - [PATCH] Fix extracting http response body (#1557)
 - [PATCH] Fix print stack trace for Throwable in Logs (#1556)
 - [PATCH] Support SSO token api (#1543)
-=======
+
 Version 3.6.2
 ----------
 - [PATCH] Handle the scenario where broker activity is killed wrongly. (#1569)
@@ -72,7 +71,6 @@
 - [PATCH] Log and swallow failures from CustomTabsService unbind (#1549)
 - [PATCH] Fix correlation id error
 - [PATCH] Fix crash related to fall back to webview when no browser present
->>>>>>> 6f840976
 
 Version 3.6.0
 ----------
