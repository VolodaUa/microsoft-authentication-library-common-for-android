<<<<<<< HEAD
Version 1.0.9-hf1
------------
- Hot fix release
- Logging fixes.
=======
Version 1.0.11
------------
- Refactored and improved ests telemetry flush call and telemetry caching logic.
- Fixed ests telemetry memory leak.
- Added null check for optional parameter prompt.
- Added telemetry event in StorageHelper.
- Fixed cloud url returning wrong url if authority specified in configuration.
- Fixed issue #709 and #718
- Fixed multiple cloud support in MSAL with Broker.
- Enabled MSAL-Broker communication via AccountManager.
>>>>>>> f48496a2

Version 1.0.9
------------
- Disable command caching.

Version 1.0.8
------------
- Command caching and Throttling requests related changes.
- Client Capabilities support related changes.
- Server side telemetry changes.
- Lock the cache during read/writes.
- Fix to remove defaulting BadError on the ClientException in AdalResultAdapter.
- Add IOException translation to AdalBrokerResultAdapter.
- Fixes Telemetry thread issues and NullPointerExceptions.
- Fix WebView SDK28 issue.
- Refactor code to support FLW command migration
- Get Correlation id from Operation parameters if available.
- Fixed minor bugs as needed.
- Added more robolectric tests.
- Artifact for Broker 3.1.4 release.

Version 1.0.7
------------
MSAL GA Artifact.

Version 1.0.6
-------------
Fix Concurrent exception issue in Telemetry emit.

Version 1.0.5
-------------
- Updated MSAL version in common to 1.0.0

Version 1.0.4
-------------
- Artifact for MSAL GA
- AndroidX changes included.

Version 1.0.3
-------------
- Fix Null pointer on Authorixation Request builder.

Version 1.0.0
-------------
- Broker V2 support with MSAL
- TenantProfile support
- FLW support
- Multiple Bug Fixes.
- Initial release with MSAL GA support.

Version 0.0.20
-------------
Fix Ntlm challenge issue.

Version 0.0.18
-------------
-BugFix : Complete the auth request as cancel if the activity is destroyed

Version 0.0.17
-------------
- BugFix : Fix for foci lookup issue relative to migration
- Add clearBrokerSecretKeys() to AuthenticationSettings.

Version 0.0.15
-------------
- Bug Fix : Adding null safety check to avoid crash on EmbeddedWebViewStrategy

Version 0.0.14
-------------
- Bug fix : Read user id from the request bundle for broker silent request.
- Add shouldResolveInterrupt field to parameters.

Version 0.0.12
-------------
- Broker V2 protocol support changes for v1 parity with ADAL.
- Introduced new bound service IMicrosoftAuthService for MSAL.
- Key Transfer changes from inactive broker
- Introduced various adapters to translate betwewn broker request and responses.
- Multiple bug fixes.

Version 0.0.10
-------------
- Adds support HTTP response caching
- Bugfixes:
    * Pass claims in non-joined acquireTokenSilentCall
    * Fixes the assertion check for IntuneAppProtectionPolicyRequiredException

Version 0.0.10-alpha
-------------
- Adds support for declared non-tfp B2C authorities
- Fix setting correct id token for B2C if v1 id token is returned
- Fix incorrect parsing of not_before as Date
- V2 Broker changes with MSAL (Alpha)

Version 0.0.9
-------------
- Bugfix: Resolves COMMON/#379
    * ClientInfo must implement Serializable so that ADAL/AuthenticationResult can be serialized.
- AndroidX Interop:
    * This release will not be code signed; Jetfier & AGP < 5.1.1 are failing to compile due to tooling bugs.
    * For more information see:
        - https://issuetracker.google.com/issues/115556774
        - https://issuetracker.google.com/issues/119183822

Version 0.0.8
-------------
- Bugfix: Resolves COMMON/#343
    * Fix the discrepancy on idToken claim of Account object in v1.15.1.
- Bugfix: Resolves MSAL/#517
	* Fix the bug caused by fragment parameter when extracting the redirect url.

Version 0.0.7
-------------
- Bugfix: Resolves MSAL/#418
    * Adds client_id, redirect_uri to refresh token requests (previously missing, yielding inconsistent behavior depending on account type).

Version 0.0.6
-------------
- Bugfix: Resolves MSAL/#420
    * Corrects an issue whereby expired access tokens can be returned from the cache

Version 0.0.5
-------------
Adding support for flight and slice parameters to authorization request.
Updates for supporting authority aliasing
Added new grant_type: refresh_token
Updated authorization request base builder to include all MSAL public API properties
Change from SignedJWT to JWT to support v1
Internal class renaming for improved IntelliSense support
Access token expiry calculation now supports ext_expires_on

Version 0.0.4
--------------
Add authority AzureActiveDirectoryOAuth2 Configuration and Strategy for Sovereign and PPE cloud support.
Fix for PPE Null Cloud when discovery metadata is malformed.

Version 0.0.3
--------------
- First release: Hello, World!
- Implementation of new unified cache schema
    * Omits a read/deletion API, as not needed for initial release
    * Ships with tests, unit + instrumented
- Implementation of refactored ADAL 'classic' cache
- Initial implementation of Strategy/Provider model for token acquisition
    * Partially complete, work-in-progress
- New Logger implementation
    * Uses ThreadLocal mechanism to track correlationIds
    * Supports logging arbitrary fields/JSON
    * Separate methods for PII/OII logging
- Initial Exception model implemented
    * BaseException + Client & Service subclasses
- Substantial portions of HTTP/S networking code migrated from ADAL & MSAL to this module<|MERGE_RESOLUTION|>--- conflicted
+++ resolved
@@ -1,9 +1,3 @@
-<<<<<<< HEAD
-Version 1.0.9-hf1
-------------
-- Hot fix release
-- Logging fixes.
-=======
 Version 1.0.11
 ------------
 - Refactored and improved ests telemetry flush call and telemetry caching logic.
@@ -14,7 +8,11 @@
 - Fixed issue #709 and #718
 - Fixed multiple cloud support in MSAL with Broker.
 - Enabled MSAL-Broker communication via AccountManager.
->>>>>>> f48496a2
+
+Version 1.0.9-hf1
+------------
+- Hot fix release
+- Logging fixes.
 
 Version 1.0.9
 ------------
