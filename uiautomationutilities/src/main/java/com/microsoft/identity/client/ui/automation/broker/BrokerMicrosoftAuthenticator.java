--- conflicted
+++ resolved
@@ -121,7 +121,6 @@
     @Override
     public void performSharedDeviceRegistration(@NonNull final String username,
                                                 @NonNull final String password) {
-<<<<<<< HEAD
         performSharedDeviceRegistration(username, password, true);
     }
 
@@ -129,9 +128,7 @@
     public void performSharedDeviceRegistration(@NonNull final String username,
                                                 @NonNull final String password,
                                                 @NonNull final boolean expectedSuccess) {
-=======
         Logger.i(TAG, "Performing Shared Device Registration for the given account..");
->>>>>>> a6210e85
         performDeviceRegistrationHelper(
                 username,
                 password,
